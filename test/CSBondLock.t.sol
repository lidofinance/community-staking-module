--- conflicted
+++ resolved
@@ -75,13 +75,8 @@
         assertEq(value, amount);
     }
 
-<<<<<<< HEAD
     function test_getActualLockedBond_WhenRetentionPeriodIsPassed() public {
-        (uint256 retentionPeriod, ) = bondLock.getBondLockPeriods();
-=======
-    function test_getActualAmount_WhenRetentionPeriodIsPassed() public {
         uint256 retentionPeriod = bondLock.getBondLockRetentionPeriod();
->>>>>>> 3b047ba3
         uint256 noId = 0;
         uint256 amount = 1 ether;
         bondLock.lock(noId, amount);
@@ -108,158 +103,36 @@
         assertEq(lock.retentionUntil, retentionUntil);
     }
 
-<<<<<<< HEAD
-    function test_lock_WhenSecondTime() public {
-        (uint256 retentionPeriod, ) = bondLock.getBondLockPeriods();
-        uint256 noId = 0;
-        uint256 amount = 1 ether;
-        bondLock.lock(noId, amount);
-
-        uint256 newBlockTimestamp = block.timestamp + 1 seconds;
-        vm.warp(newBlockTimestamp);
-        uint256 newRetentionUntil = newBlockTimestamp + retentionPeriod;
-
-        vm.expectEmit(true, true, true, true, address(bondLock));
-        emit BondLockChanged(noId, amount + 1.5 ether, newRetentionUntil);
-        bondLock.lock(noId, 1.5 ether);
-
-        CSBondLock.BondLock memory lock = bondLock.getLockedBondInfo(noId);
-        assertEq(lock.amount, amount + 1.5 ether);
-        assertEq(lock.retentionUntil, newRetentionUntil);
-    }
-
-    function test_lock_RevertWhen_ZeroAmount() public {
-        vm.expectRevert(InvalidBondLockAmount.selector);
-        bondLock.lock(0, 0);
-    }
-
-    function test_settle() public {
-        (, uint256 managementPeriod) = bondLock.getBondLockPeriods();
-=======
     function test_lock_secondLock() public {
->>>>>>> 3b047ba3
         uint256 noId = 0;
 
-<<<<<<< HEAD
-        vm.expectEmit(true, true, true, true, address(bondLock));
-        emit BondLockChanged(noId, 0, 0);
-
-        bondLock.settle(idsToSettle);
-
-        CSBondLock.BondLock memory lock = bondLock.getLockedBondInfo(noId);
-        assertEq(lock.amount, 0 ether);
-        assertEq(lock.retentionUntil, 0);
-        assertEq(bondLock.penalized(noId), true);
-    }
-
-    function test_settle_WhenUncovered() public {
-        (, uint256 managementPeriod) = bondLock.getBondLockPeriods();
-        uint256 noId = 0;
-        uint256[] memory idsToSettle = new uint256[](1);
-        idsToSettle[0] = noId;
-=======
->>>>>>> 3b047ba3
         bondLock.lock(noId, 1 ether);
         CSBondLock.BondLock memory lockBefore = bondLock.get(noId);
         vm.warp(block.timestamp + 1 hours);
 
-<<<<<<< HEAD
-        CSBondLock.BondLock memory lock = bondLock.getLockedBondInfo(noId);
-        assertEq(lock.amount, 0.3 ether);
-        assertEq(lock.retentionUntil, retentionPeriodWhenLock);
-        assertEq(bondLock.penalized(noId), true);
-=======
         bondLock.lock(noId, 1 ether);
         CSBondLock.BondLock memory lock = bondLock.get(noId);
         assertEq(lock.amount, 2 ether);
         assertEq(lock.retentionUntil, lockBefore.retentionUntil + 1 hours);
->>>>>>> 3b047ba3
     }
 
     function test_lock_secondLockAfterFirstExpired() public {
         uint256 noId = 0;
         uint256 retentionPeriod = bondLock.getBondLockRetentionPeriod();
 
-<<<<<<< HEAD
-        CSBondLock.BondLock memory lock = bondLock.getLockedBondInfo(noId);
-        assertEq(lock.amount, 0 ether);
-        assertEq(lock.retentionUntil, 0);
-    }
-
-    function test_settle_WhenInManagementPeriod() public {
-        (uint256 retentionPeriod, uint256 managementPeriod) = bondLock
-            .getBondLockPeriods();
-        uint256 noId = 0;
-        uint256[] memory idsToSettle = new uint256[](1);
-        idsToSettle[0] = noId;
-=======
->>>>>>> 3b047ba3
         bondLock.lock(noId, 1 ether);
         CSBondLock.BondLock memory lockBefore = bondLock.get(noId);
         vm.warp(lockBefore.retentionUntil + 1 hours);
 
-<<<<<<< HEAD
+        bondLock.lock(noId, 1 ether);
         CSBondLock.BondLock memory lock = bondLock.getLockedBondInfo(noId);
-=======
-        bondLock.lock(noId, 1 ether);
-        CSBondLock.BondLock memory lock = bondLock.get(noId);
->>>>>>> 3b047ba3
         assertEq(lock.amount, 1 ether);
         assertEq(lock.retentionUntil, block.timestamp + retentionPeriod);
     }
 
-<<<<<<< HEAD
-    function test_settle_WhenDifferentStates() public {
-        (uint256 retentionPeriod, uint256 managementPeriod) = bondLock
-            .getBondLockPeriods();
-        // one eligible, one expired, one in management period
-        uint256[] memory idsToSettle = new uint256[](3);
-        idsToSettle[0] = 0;
-        idsToSettle[1] = 1;
-        idsToSettle[2] = 2;
-
-        // more than retention period after penalty init
-        // not eligible already
-        bondLock.lock(0, 1 ether);
-        vm.warp(block.timestamp + retentionPeriod + 1 seconds);
-
-        // more than management period after penalty init
-        // eligible to settle
-        bondLock.lock(1, 1 ether);
-        bondLock.mock_uncoveredPenalty(0 ether);
-        vm.warp(block.timestamp + managementPeriod + 1 seconds);
-
-        // less than management period after penalty init
-        // not eligible to settle yet
-        bondLock.lock(2, 1 ether);
-        uint256 retentionPeriodWhenLockTheLast = block.timestamp +
-            retentionPeriod;
-
-        vm.expectEmit(true, true, true, true, address(bondLock));
-        emit BondLockChanged(0, 0, 0);
-
-        vm.expectEmit(true, true, true, true, address(bondLock));
-        emit BondLockChanged(1, 0, 0);
-
-        bondLock.settle(idsToSettle);
-
-        CSBondLock.BondLock memory lock = bondLock.getLockedBondInfo(0);
-        assertEq(lock.amount, 0 ether);
-        assertEq(lock.retentionUntil, 0);
-
-        lock = bondLock.getLockedBondInfo(1);
-        assertEq(lock.amount, 0 ether);
-        assertEq(lock.retentionUntil, 0);
-        assertEq(bondLock.penalized(1), true);
-
-        lock = bondLock.getLockedBondInfo(2);
-        assertEq(lock.amount, 1 ether);
-        assertEq(lock.retentionUntil, retentionPeriodWhenLockTheLast);
-=======
     function test_lock_RevertWhen_ZeroAmount() public {
         vm.expectRevert(InvalidBondLockAmount.selector);
         bondLock.lock(0, 0);
->>>>>>> 3b047ba3
     }
 
     function test_reduceAmount_WhenFull() public {
