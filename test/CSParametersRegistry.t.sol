--- conflicted
+++ resolved
@@ -35,15 +35,12 @@
             performanceLeeway: 500,
             strikesLifetime: 6,
             strikesThreshold: 3,
-<<<<<<< HEAD
             defaultQueuePriority: 0,
-            defaultQueueMaxDeposits: 10
-=======
+            defaultQueueMaxDeposits: 10,
             badPerformancePenalty: 0.1 ether,
             attestationsWeight: 54,
             blocksWeight: 8,
             syncWeight: 2
->>>>>>> 7018f05a
         });
     }
 }
@@ -64,10 +61,6 @@
         vm.expectEmit(address(parametersRegistry));
         emit ICSParametersRegistry.DefaultElRewardsStealingAdditionalFineSet(
             defaultInitData.elRewardsStealingAdditionalFine
-        );
-        vm.expectEmit(address(parametersRegistry));
-        emit ICSParametersRegistry.DefaultPriorityQueueLimitSet(
-            defaultInitData.priorityQueueLimit
         );
         vm.expectEmit(address(parametersRegistry));
         emit ICSParametersRegistry.DefaultRewardShareSet(
@@ -123,13 +116,12 @@
         assertEq(lifetime, defaultInitData.strikesLifetime);
         assertEq(threshold, defaultInitData.strikesThreshold);
 
-<<<<<<< HEAD
         (uint256 priority, uint256 maxDeposits) = parametersRegistry
             .defaultQueueConfig();
 
         assertEq(priority, defaultInitData.defaultQueuePriority);
         assertEq(maxDeposits, defaultInitData.defaultQueueMaxDeposits);
-=======
+
         assertEq(
             parametersRegistry.defaultBadPerformancePenalty(),
             defaultInitData.badPerformancePenalty
@@ -144,7 +136,6 @@
         assertEq(attestationsOut, defaultInitData.attestationsWeight);
         assertEq(blocksOut, defaultInitData.blocksWeight);
         assertEq(syncOut, defaultInitData.syncWeight);
->>>>>>> 7018f05a
     }
 
     function test_initialize_RevertWhen_ZeroAdminAddress() public {
@@ -760,100 +751,6 @@
     }
 }
 
-<<<<<<< HEAD
-=======
-contract CSParametersRegistryPriorityQueueLimitTest is
-    CSParametersRegistryBaseTestInitialized,
-    ParametersTest
-{
-    function test_setDefault() public override {
-        uint256 limit = 154;
-        vm.expectEmit(address(parametersRegistry));
-        emit ICSParametersRegistry.DefaultPriorityQueueLimitSet(limit);
-        vm.prank(admin);
-        parametersRegistry.setDefaultPriorityQueueLimit(limit);
-
-        assertEq(parametersRegistry.defaultPriorityQueueLimit(), limit);
-    }
-
-    function test_setDefault_RevertWhen_notAdmin() public override {
-        uint256 limit = 154;
-
-        bytes32 role = parametersRegistry.DEFAULT_ADMIN_ROLE();
-        expectRoleRevert(stranger, role);
-        vm.prank(stranger);
-        parametersRegistry.setDefaultPriorityQueueLimit(limit);
-    }
-
-    function test_set() public override {
-        uint256 curveId = 1;
-        uint256 limit = 20;
-
-        vm.expectEmit(address(parametersRegistry));
-        emit ICSParametersRegistry.PriorityQueueLimitSet(curveId, limit);
-        vm.prank(admin);
-        parametersRegistry.setPriorityQueueLimit(curveId, limit);
-    }
-
-    function test_set_RevertWhen_notAdmin() public override {
-        uint256 curveId = 1;
-        uint256 limit = 20;
-
-        bytes32 role = parametersRegistry.DEFAULT_ADMIN_ROLE();
-        expectRoleRevert(stranger, role);
-        vm.prank(stranger);
-        parametersRegistry.setPriorityQueueLimit(curveId, limit);
-    }
-
-    function test_unset() public override {
-        uint256 curveId = 1;
-        uint256 limit = 20;
-
-        vm.prank(admin);
-        parametersRegistry.setPriorityQueueLimit(curveId, limit);
-
-        uint256 limitOut = parametersRegistry.getPriorityQueueLimit(curveId);
-
-        assertEq(limitOut, limit);
-
-        vm.prank(admin);
-        parametersRegistry.unsetPriorityQueueLimit(curveId);
-
-        limitOut = parametersRegistry.getPriorityQueueLimit(curveId);
-
-        assertEq(limitOut, defaultInitData.priorityQueueLimit);
-    }
-
-    function test_unset_RevertWhen_notAdmin() public override {
-        uint256 curveId = 1;
-
-        bytes32 role = parametersRegistry.DEFAULT_ADMIN_ROLE();
-        expectRoleRevert(stranger, role);
-        vm.prank(stranger);
-        parametersRegistry.unsetPriorityQueueLimit(curveId);
-    }
-
-    function test_get_usualData() public override {
-        uint256 curveId = 1;
-        uint256 limit = 20;
-
-        vm.prank(admin);
-        parametersRegistry.setPriorityQueueLimit(curveId, limit);
-
-        uint256 limitOut = parametersRegistry.getPriorityQueueLimit(curveId);
-
-        assertEq(limitOut, limit);
-    }
-
-    function test_get_defaultData() public view override {
-        uint256 curveId = 10;
-        uint256 limitOut = parametersRegistry.getPriorityQueueLimit(curveId);
-
-        assertEq(limitOut, defaultInitData.priorityQueueLimit);
-    }
-}
-
->>>>>>> 7018f05a
 contract CSParametersRegistryKeyRemovalChargeTest is
     CSParametersRegistryBaseTestInitialized,
     ParametersTest
