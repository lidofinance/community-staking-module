// SPDX-FileCopyrightText: 2024 Lido <info@lido.fi>
// SPDX-License-Identifier: GPL-3.0

pragma solidity 0.8.24;

import "forge-std/Test.sol";

import { Utilities } from "../../helpers/Utilities.sol";
import { DeploymentFixtures } from "../../helpers/Fixtures.sol";
import { DeployParams } from "../../../script/DeployBase.s.sol";
import { HashConsensus } from "../../../src/lib/base-oracle/HashConsensus.sol";
import { BaseOracle } from "../../../src/lib/base-oracle/BaseOracle.sol";
import { Slot } from "../../../src/lib/Types.sol";

contract ContractsInitialStateTest is Test, Utilities, DeploymentFixtures {
    DeployParams private deployParams;

    function setUp() public {
        Env memory env = envVars();
        vm.createSelectFork(env.RPC_URL);
        initializeFromDeployment();
        deployParams = parseDeployParams(env.DEPLOY_CONFIG);
    }

    function test_module_initialState() public view {
        assertTrue(csm.isPaused());
        assertFalse(csm.publicRelease());
        assertEq(csm.getNodeOperatorsCount(), 0);
    }

<<<<<<< HEAD
    function test_parametersRegistry_initialState() public {
        assertEq(
            parametersRegistry.defaultKeyRemovalCharge(),
            deployParams.keyRemovalCharge
        );
        assertEq(
            parametersRegistry.defaultElRewardsStealingAdditionalFine(),
            deployParams.elRewardsStealingAdditionalFine
        );
        assertEq(
            parametersRegistry.defaultPriorityQueueLimit(),
            deployParams.priorityQueueLimit
        );
        assertEq(
            parametersRegistry.defaultRewardShare(),
            deployParams.rewardShare
        );
        assertEq(
            parametersRegistry.defaultPerformanceLeeway(),
            deployParams.avgPerfLeewayBP
        );
        (uint256 strikesLifetime, uint256 strikesThreshold) = parametersRegistry
            .defaultStrikesParams();
        assertEq(strikesLifetime, deployParams.strikesLifetime);
        assertEq(strikesThreshold, deployParams.strikesThreshold);
    }

    function test_accounting_initialState() public {
=======
    function test_accounting_initialState() public view {
>>>>>>> 114ecfe7
        assertFalse(accounting.isPaused());
        assertEq(accounting.totalBondShares(), 0);
        assertEq(
            accounting.getCurveInfo(vettedGate.CURVE_ID()).points,
            deployParams.vettedGateBondCurve
        );
    }

    function test_feeDistributor_initialState() public view {
        assertEq(feeDistributor.totalClaimableShares(), 0);
        assertEq(feeDistributor.pendingSharesToDistribute(), 0);
        assertEq(feeDistributor.treeRoot(), bytes32(0));
        assertEq(
            keccak256(abi.encodePacked(feeDistributor.treeCid())),
            keccak256("")
        );
    }

    function test_feeOracle_initialState() public view {
        assertFalse(oracle.isPaused());
        (
            bytes32 hash,
            uint256 refSlot,
            uint256 processingDeadlineTime,
            bool processingStarted
        ) = oracle.getConsensusReport();
        assertEq(hash, bytes32(0));
        assertEq(refSlot, 0);
        assertEq(processingDeadlineTime, 0);
        assertFalse(processingStarted);
    }

    function test_hashConsensus_initialState() public {
        vm.skip(block.chainid != 1);
        assertEq(hashConsensus.getQuorum(), deployParams.hashConsensusQuorum);
        (address[] memory members, ) = hashConsensus.getMembers();
        assertEq(
            keccak256(abi.encode(members)),
            keccak256(abi.encode(deployParams.oracleMembers))
        );

        (members, ) = HashConsensus(
            BaseOracle(locator.accountingOracle()).getConsensusContract()
        ).getMembers();
        assertEq(
            keccak256(abi.encode(members)),
            keccak256(abi.encode(deployParams.oracleMembers))
        );
    }
}<|MERGE_RESOLUTION|>--- conflicted
+++ resolved
@@ -28,7 +28,6 @@
         assertEq(csm.getNodeOperatorsCount(), 0);
     }
 
-<<<<<<< HEAD
     function test_parametersRegistry_initialState() public {
         assertEq(
             parametersRegistry.defaultKeyRemovalCharge(),
@@ -56,10 +55,7 @@
         assertEq(strikesThreshold, deployParams.strikesThreshold);
     }
 
-    function test_accounting_initialState() public {
-=======
     function test_accounting_initialState() public view {
->>>>>>> 114ecfe7
         assertFalse(accounting.isPaused());
         assertEq(accounting.totalBondShares(), 0);
         assertEq(
