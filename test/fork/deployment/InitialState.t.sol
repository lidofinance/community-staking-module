// SPDX-FileCopyrightText: 2024 Lido <info@lido.fi>
// SPDX-License-Identifier: GPL-3.0

pragma solidity 0.8.24;

import "forge-std/Test.sol";

import { Utilities } from "../../helpers/Utilities.sol";
import { DeploymentFixtures } from "../../helpers/Fixtures.sol";
import { DeployParams } from "../../../script/DeployBase.s.sol";
import { HashConsensus } from "../../../src/lib/base-oracle/HashConsensus.sol";
import { BaseOracle } from "../../../src/lib/base-oracle/BaseOracle.sol";
import { Slot } from "../../../src/lib/Types.sol";

contract ContractsInitialStateTest is Test, Utilities, DeploymentFixtures {
    DeployParams private deployParams;

    function setUp() public {
        Env memory env = envVars();
        vm.createSelectFork(env.RPC_URL);
        initializeFromDeployment();
        deployParams = parseDeployParams(env.DEPLOY_CONFIG);
    }

    function test_module_initialState() public view {
        assertTrue(csm.isPaused());
        assertFalse(csm.publicRelease());
        assertEq(csm.getNodeOperatorsCount(), 0);
    }

    function test_parametersRegistry_initialState() public view {
        assertEq(
            parametersRegistry.defaultKeyRemovalCharge(),
            deployParams.keyRemovalCharge
        );
        assertEq(
            parametersRegistry.defaultElRewardsStealingAdditionalFine(),
            deployParams.elRewardsStealingAdditionalFine
        );
        assertEq(
            parametersRegistry.defaultRewardShare(),
            deployParams.rewardShareBP
        );
        assertEq(
            parametersRegistry.defaultPerformanceLeeway(),
            deployParams.avgPerfLeewayBP
        );
        (uint256 strikesLifetime, uint256 strikesThreshold) = parametersRegistry
            .defaultStrikesParams();
        assertEq(strikesLifetime, deployParams.strikesLifetimeFrames);
        assertEq(strikesThreshold, deployParams.strikesThreshold);

<<<<<<< HEAD
        (uint256 priority, uint256 maxDeposits) = parametersRegistry
            .defaultQueueConfig();

        assertEq(priority, deployParams.defaultQueuePriority);
        assertEq(maxDeposits, deployParams.defaultQueueMaxDeposits);
=======
        assertEq(
            parametersRegistry.defaultBadPerformancePenalty(),
            deployParams.badPerformancePenalty
        );

        (
            uint256 attestationsWeight,
            uint256 blocksWeight,
            uint256 syncWeight
        ) = parametersRegistry.defaultPerformanceCoefficients();
        assertEq(attestationsWeight, deployParams.attestationsWeight);
        assertEq(blocksWeight, deployParams.blocksWeight);
        assertEq(syncWeight, deployParams.syncWeight);
>>>>>>> 7018f05a
    }

    function test_accounting_initialState() public view {
        assertFalse(accounting.isPaused());
        assertEq(accounting.totalBondShares(), 0);
        assertEq(
            accounting.getCurveInfo(vettedGate.CURVE_ID()).points,
            deployParams.vettedGateBondCurve
        );
    }

    function test_feeDistributor_initialState() public view {
        assertEq(feeDistributor.totalClaimableShares(), 0);
        assertEq(feeDistributor.pendingSharesToDistribute(), 0);
        assertEq(feeDistributor.treeRoot(), bytes32(0));
        assertEq(
            keccak256(abi.encodePacked(feeDistributor.treeCid())),
            keccak256("")
        );
    }

    function test_strikes_initialState() public view {
        assertEq(strikes.treeRoot(), bytes32(0));
        assertEq(keccak256(abi.encodePacked(strikes.treeCid())), keccak256(""));
    }

    function test_feeOracle_initialState() public view {
        assertFalse(oracle.isPaused());
        (
            bytes32 hash,
            uint256 refSlot,
            uint256 processingDeadlineTime,
            bool processingStarted
        ) = oracle.getConsensusReport();
        assertEq(hash, bytes32(0));
        assertEq(refSlot, 0);
        assertEq(processingDeadlineTime, 0);
        assertFalse(processingStarted);
    }

    function test_hashConsensus_initialState() public {
        vm.skip(block.chainid != 1);
        assertEq(hashConsensus.getQuorum(), deployParams.hashConsensusQuorum);
        (address[] memory members, ) = hashConsensus.getMembers();
        assertEq(
            keccak256(abi.encode(members)),
            keccak256(abi.encode(deployParams.oracleMembers))
        );

        (members, ) = HashConsensus(
            BaseOracle(locator.accountingOracle()).getConsensusContract()
        ).getMembers();
        assertEq(
            keccak256(abi.encode(members)),
            keccak256(abi.encode(deployParams.oracleMembers))
        );
    }
}<|MERGE_RESOLUTION|>--- conflicted
+++ resolved
@@ -50,13 +50,12 @@
         assertEq(strikesLifetime, deployParams.strikesLifetimeFrames);
         assertEq(strikesThreshold, deployParams.strikesThreshold);
 
-<<<<<<< HEAD
         (uint256 priority, uint256 maxDeposits) = parametersRegistry
             .defaultQueueConfig();
 
         assertEq(priority, deployParams.defaultQueuePriority);
         assertEq(maxDeposits, deployParams.defaultQueueMaxDeposits);
-=======
+
         assertEq(
             parametersRegistry.defaultBadPerformancePenalty(),
             deployParams.badPerformancePenalty
@@ -70,7 +69,6 @@
         assertEq(attestationsWeight, deployParams.attestationsWeight);
         assertEq(blocksWeight, deployParams.blocksWeight);
         assertEq(syncWeight, deployParams.syncWeight);
->>>>>>> 7018f05a
     }
 
     function test_accounting_initialState() public view {
