// SPDX-FileCopyrightText: 2024 Lido <info@lido.fi>
// SPDX-License-Identifier: GPL-3.0

pragma solidity 0.8.24;

import "forge-std/Test.sol";

import { Utilities } from "../../helpers/Utilities.sol";
import { DeploymentFixtures } from "../../helpers/Fixtures.sol";
import { DeployParams, DeployParamsV1 } from "../../../script/DeployBase.s.sol";
import { HashConsensus } from "../../../src/lib/base-oracle/HashConsensus.sol";
import { BaseOracle } from "../../../src/lib/base-oracle/BaseOracle.sol";
import { Slot } from "../../../src/lib/Types.sol";

contract ContractsStateTest is Test, Utilities, DeploymentFixtures {
    DeployParamsV1 private deployParams;
    DeployParams private upgradeDeployParams;
    uint256 adminsCount;

    error UpdateConfigRequired();

    function setUp() public {
        Env memory env = envVars();
        vm.createSelectFork(env.RPC_URL);
        initializeFromDeployment();
        deployParams = parseDeployParamsV1(env.DEPLOY_CONFIG);
        if (_isEmpty(env.UPGRADE_CONFIG)) {
            revert UpdateConfigRequired();
        }
        upgradeDeployParams = parseDeployParams(env.UPGRADE_CONFIG);
        adminsCount = block.chainid == 1 ? 1 : 2;
    }

    function test_moduleState() public view {
        assertFalse(csm.isPaused());
        assertFalse(csm.publicRelease());
    }

    function test_moduleRoles() public view {
        assertTrue(
            csm.hasRole(csm.DEFAULT_ADMIN_ROLE(), deployParams.aragonAgent)
        );
        assertTrue(
            csm.getRoleMemberCount(csm.DEFAULT_ADMIN_ROLE()) == adminsCount
        );
        assertTrue(csm.hasRole(csm.PAUSE_ROLE(), address(gateSeal)));
        assertEq(csm.getRoleMemberCount(csm.PAUSE_ROLE()), 1);
        assertEq(csm.getRoleMemberCount(csm.RESUME_ROLE()), 0);
        assertTrue(
            csm.hasRole(
                csm.REPORT_EL_REWARDS_STEALING_PENALTY_ROLE(),
                address(deployParams.elRewardsStealingReporter)
            )
        );
        assertEq(
            csm.getRoleMemberCount(
                csm.REPORT_EL_REWARDS_STEALING_PENALTY_ROLE()
            ),
            1
        );
        assertTrue(
            csm.hasRole(
                csm.SETTLE_EL_REWARDS_STEALING_PENALTY_ROLE(),
                address(deployParams.easyTrackEVMScriptExecutor)
            )
        );
        assertEq(
            csm.getRoleMemberCount(
                csm.SETTLE_EL_REWARDS_STEALING_PENALTY_ROLE()
            ),
            1
        );
        assertTrue(csm.hasRole(csm.VERIFIER_ROLE(), address(verifier)));
        assertEq(csm.getRoleMemberCount(csm.VERIFIER_ROLE()), 1);
        assertEq(csm.getRoleMemberCount(csm.RECOVERER_ROLE()), 0);
    }

<<<<<<< HEAD
    function test_parametersRegistryState() public {
        assertTrue(
            parametersRegistry.hasRole(
                parametersRegistry.DEFAULT_ADMIN_ROLE(),
                deployParams.aragonAgent
            )
        );
        assertEq(
            parametersRegistry.getRoleMemberCount(
                parametersRegistry.DEFAULT_ADMIN_ROLE()
            ),
            1
        );

        assertEq(
            parametersRegistry.defaultKeyRemovalCharge(),
            upgradeDeployParams.keyRemovalCharge
        );
        assertEq(
            parametersRegistry.defaultElRewardsStealingAdditionalFine(),
            upgradeDeployParams.elRewardsStealingAdditionalFine
        );
        assertEq(
            parametersRegistry.defaultPriorityQueueLimit(),
            upgradeDeployParams.priorityQueueLimit
        );
        assertEq(
            parametersRegistry.defaultRewardShare(),
            upgradeDeployParams.rewardShare
        );
        assertEq(
            parametersRegistry.defaultPerformanceLeeway(),
            upgradeDeployParams.avgPerfLeewayBP
        );
        (uint256 strikesLifetime, uint256 strikesThreshold) = parametersRegistry
            .defaultStrikesParams();
        assertEq(strikesLifetime, upgradeDeployParams.strikesLifetime);
        assertEq(strikesThreshold, upgradeDeployParams.strikesThreshold);
    }

    function test_accountingState() public {
=======
    function test_accountingState() public view {
>>>>>>> 114ecfe7
        assertFalse(accounting.isPaused());
        assertEq(
            accounting.getCurveInfo(vettedGate.CURVE_ID()).points,
            deployParams.vettedGateBondCurve
        );
        assertTrue(
            burner.hasRole(
                burner.REQUEST_BURN_MY_STETH_ROLE(),
                address(accounting)
            )
        );
    }

    function test_accountingRoles() public view {
        assertTrue(
            accounting.hasRole(
                accounting.DEFAULT_ADMIN_ROLE(),
                deployParams.aragonAgent
            )
        );
        assertEq(
            accounting.getRoleMemberCount(accounting.DEFAULT_ADMIN_ROLE()),
            adminsCount
        );

        assertTrue(
            accounting.hasRole(accounting.PAUSE_ROLE(), address(gateSeal))
        );
        assertEq(accounting.getRoleMemberCount(accounting.PAUSE_ROLE()), 1);

        assertTrue(
            accounting.hasRole(
                accounting.RESET_BOND_CURVE_ROLE(),
                deployParams.setResetBondCurveAddress
            )
        );
        assertEq(
            accounting.getRoleMemberCount(accounting.RESET_BOND_CURVE_ROLE()),
            2
        );
        assertEq(accounting.getRoleMemberCount(accounting.RESUME_ROLE()), 0);
        assertEq(
            accounting.getRoleMemberCount(accounting.MANAGE_BOND_CURVES_ROLE()),
            0
        );
        assertEq(accounting.getRoleMemberCount(accounting.RECOVERER_ROLE()), 0);
    }

    function test_feeDistributorState() public {
        // The conditions below are true just after the vote, but can be broken afterward.
        vm.skip(true);

        assertEq(feeDistributor.totalClaimableShares(), 0);
        assertEq(feeDistributor.pendingSharesToDistribute(), 0);
        assertEq(feeDistributor.treeRoot(), bytes32(0));
        assertEq(
            keccak256(abi.encodePacked(feeDistributor.treeCid())),
            keccak256("")
        );
    }

    function test_feeDistributor_roles() public view {
        assertTrue(
            feeDistributor.hasRole(
                feeDistributor.DEFAULT_ADMIN_ROLE(),
                deployParams.aragonAgent
            )
        );
        assertTrue(
            feeDistributor.getRoleMemberCount(
                feeDistributor.DEFAULT_ADMIN_ROLE()
            ) == adminsCount
        );
        assertEq(
            feeDistributor.getRoleMemberCount(feeDistributor.RECOVERER_ROLE()),
            0
        );
    }

    function test_feeOracle_state() public view {
        // NOTE: It assumes the first report has been settled.
        assertFalse(oracle.isPaused());
        (
            bytes32 hash,
            uint256 refSlot,
            uint256 processingDeadlineTime,

        ) = oracle.getConsensusReport();
        assertFalse(hash == bytes32(0), "expected report hash to be non-zero");
        assertGt(refSlot, 0);
        assertGt(processingDeadlineTime, 0);
    }

    function test_feeOracle_roles() public view {
        assertTrue(
            oracle.hasRole(
                oracle.DEFAULT_ADMIN_ROLE(),
                deployParams.aragonAgent
            )
        );
        assertEq(
            oracle.getRoleMemberCount(oracle.DEFAULT_ADMIN_ROLE()),
            adminsCount
        );
        assertTrue(oracle.hasRole(oracle.PAUSE_ROLE(), address(gateSeal)));
        assertEq(oracle.getRoleMemberCount(oracle.PAUSE_ROLE()), 1);
        assertEq(oracle.getRoleMemberCount(oracle.RESUME_ROLE()), 0);
        assertEq(oracle.getRoleMemberCount(oracle.SUBMIT_DATA_ROLE()), 0);
        assertEq(oracle.getRoleMemberCount(oracle.RECOVERER_ROLE()), 0);
        assertEq(
            oracle.getRoleMemberCount(oracle.MANAGE_CONSENSUS_CONTRACT_ROLE()),
            0
        );
        assertEq(
            oracle.getRoleMemberCount(oracle.MANAGE_CONSENSUS_VERSION_ROLE()),
            0
        );
    }

    function test_hashConsensus_state() public {
        vm.skip(block.chainid != 1);
        assertEq(hashConsensus.getQuorum(), deployParams.hashConsensusQuorum);

        (address[] memory membersAO, ) = HashConsensus(
            BaseOracle(locator.accountingOracle()).getConsensusContract()
        ).getMembers();
        (address[] memory membersCSM, ) = hashConsensus.getMembers();
        assertEq(
            keccak256(abi.encode(membersAO)),
            keccak256(abi.encode(membersCSM))
        );
    }

    function test_hashConsensus_roles() public view {
        assertTrue(
            hashConsensus.hasRole(
                hashConsensus.DEFAULT_ADMIN_ROLE(),
                deployParams.aragonAgent
            )
        );
        assertEq(
            hashConsensus.getRoleMemberCount(
                hashConsensus.DEFAULT_ADMIN_ROLE()
            ),
            adminsCount
        );

        assertTrue(
            hashConsensus.hasRole(
                hashConsensus.MANAGE_MEMBERS_AND_QUORUM_ROLE(),
                deployParams.aragonAgent
            )
        );

        assertEq(
            hashConsensus.getRoleMemberCount(
                hashConsensus.MANAGE_MEMBERS_AND_QUORUM_ROLE()
            ),
            1
        );
        assertEq(
            hashConsensus.getRoleMemberCount(
                hashConsensus.DISABLE_CONSENSUS_ROLE()
            ),
            0
        );
        assertEq(
            hashConsensus.getRoleMemberCount(
                hashConsensus.MANAGE_FRAME_CONFIG_ROLE()
            ),
            0
        );
        assertEq(
            hashConsensus.getRoleMemberCount(
                hashConsensus.MANAGE_FAST_LANE_CONFIG_ROLE()
            ),
            0
        );
        assertEq(
            hashConsensus.getRoleMemberCount(
                hashConsensus.MANAGE_REPORT_PROCESSOR_ROLE()
            ),
            0
        );
    }

    function test_verifier_roles() public view {
        assertTrue(verifier.hasRole(verifier.PAUSE_ROLE(), address(gateSeal)));
        assertEq(verifier.getRoleMemberCount(verifier.PAUSE_ROLE()), 1);
        assertEq(verifier.getRoleMemberCount(verifier.RESUME_ROLE()), 0);
    }
}<|MERGE_RESOLUTION|>--- conflicted
+++ resolved
@@ -75,7 +75,6 @@
         assertEq(csm.getRoleMemberCount(csm.RECOVERER_ROLE()), 0);
     }
 
-<<<<<<< HEAD
     function test_parametersRegistryState() public {
         assertTrue(
             parametersRegistry.hasRole(
@@ -116,10 +115,7 @@
         assertEq(strikesThreshold, upgradeDeployParams.strikesThreshold);
     }
 
-    function test_accountingState() public {
-=======
     function test_accountingState() public view {
->>>>>>> 114ecfe7
         assertFalse(accounting.isPaused());
         assertEq(
             accounting.getCurveInfo(vettedGate.CURVE_ID()).points,
