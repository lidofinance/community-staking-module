--- conflicted
+++ resolved
@@ -115,12 +115,11 @@
         assertEq(strikesLifetime, upgradeDeployParams.strikesLifetimeFrames);
         assertEq(strikesThreshold, upgradeDeployParams.strikesThreshold);
 
-<<<<<<< HEAD
         (uint256 priority, uint256 maxDeposits) = parametersRegistry
             .defaultQueueConfig();
         assertEq(priority, upgradeDeployParams.defaultQueuePriority);
         assertEq(maxDeposits, upgradeDeployParams.defaultQueueMaxDeposits);
-=======
+
         assertEq(
             parametersRegistry.defaultBadPerformancePenalty(),
             upgradeDeployParams.badPerformancePenalty
@@ -134,7 +133,6 @@
         assertEq(attestationsWeight, upgradeDeployParams.attestationsWeight);
         assertEq(blocksWeight, upgradeDeployParams.blocksWeight);
         assertEq(syncWeight, upgradeDeployParams.syncWeight);
->>>>>>> 7018f05a
     }
 
     function test_accountingState() public view {
