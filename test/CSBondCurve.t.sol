// SPDX-FileCopyrightText: 2024 Lido <info@lido.fi>
// SPDX-License-Identifier: GPL-3.0

pragma solidity 0.8.24;

import "forge-std/Test.sol";

import { Math } from "@openzeppelin/contracts/utils/math/Math.sol";

import { CSBondCurve } from "../src/abstract/CSBondCurve.sol";
import { ICSBondCurve } from "../src/interfaces/ICSBondCurve.sol";

import { console } from "forge-std/console.sol";

contract CSBondCurveTestable is CSBondCurve {
    constructor(uint256 maxCurveLength) CSBondCurve(maxCurveLength) {}

    function initialize(
        ICSBondCurve.BondCurveIntervalInput[] calldata bondCurve
    ) public initializer {
        __CSBondCurve_init(bondCurve);
    }

    function addBondCurve(
        ICSBondCurve.BondCurveIntervalInput[] calldata _bondCurve
    ) external returns (uint256) {
        return _addBondCurve(_bondCurve);
    }

    function updateBondCurve(
        uint256 curveId,
        ICSBondCurve.BondCurveIntervalInput[] calldata _bondCurve
    ) external {
        _updateBondCurve(curveId, _bondCurve);
    }

    function setBondCurve(uint256 nodeOperatorId, uint256 curveId) external {
        _setBondCurve(nodeOperatorId, curveId);
    }
}

contract CSBondCurveInitTest is Test {
    CSBondCurveTestable public bondCurve;

    function setUp() public {
        bondCurve = new CSBondCurveTestable(10);
    }

    function test_initialize_revertWhen_InvalidInitializationCurveId() public {
        ICSBondCurve.BondCurveIntervalInput[]
            memory _bondCurve = new ICSBondCurve.BondCurveIntervalInput[](1);
        _bondCurve[0] = ICSBondCurve.BondCurveIntervalInput(1, 2 ether);

        bondCurve.addBondCurve(_bondCurve);

        vm.expectRevert(ICSBondCurve.InvalidInitializationCurveId.selector);
        bondCurve.initialize(_bondCurve);
    }
}

contract CSBondCurveTest is Test {
    CSBondCurveTestable public bondCurve;

    function setUp() public {
        ICSBondCurve.BondCurveIntervalInput[]
            memory _bondCurve = new ICSBondCurve.BondCurveIntervalInput[](2);
        _bondCurve[0] = ICSBondCurve.BondCurveIntervalInput(1, 2 ether);
        _bondCurve[1] = ICSBondCurve.BondCurveIntervalInput(3, 1 ether);
        bondCurve = new CSBondCurveTestable(10);
        vm.startSnapshotGas("bondCurve.initialize");
        bondCurve.initialize(_bondCurve);
        vm.stopSnapshotGas();
    }

    function test_getCurveInfo() public view {
        ICSBondCurve.BondCurve memory curve = bondCurve.getCurveInfo(0);

        assertEq(curve.intervals.length, 2);
        assertEq(curve.intervals[0].minKeysCount, 1);
        assertEq(curve.intervals[0].minBond, 2 ether);
        assertEq(curve.intervals[0].trend, 2 ether);
        assertEq(curve.intervals[1].minKeysCount, 3);
        assertEq(curve.intervals[1].minBond, 5 ether);
        assertEq(curve.intervals[1].trend, 1 ether);
    }

    function test_getCurveInfo_RevertWhen_InvalidBondCurveId() public {
        vm.expectRevert(ICSBondCurve.InvalidBondCurveId.selector);
        bondCurve.getCurveInfo(1337);
    }

    function test_addBondCurve() public {
        ICSBondCurve.BondCurveIntervalInput[]
            memory _bondCurve = new ICSBondCurve.BondCurveIntervalInput[](1);
        _bondCurve[0] = ICSBondCurve.BondCurveIntervalInput(1, 16 ether);

        uint256 curvesCount = bondCurve.getCurvesCount();

        vm.expectEmit(address(bondCurve));
        emit ICSBondCurve.BondCurveAdded(curvesCount, _bondCurve);

        uint256 addedId = bondCurve.addBondCurve(_bondCurve);

        ICSBondCurve.BondCurve memory added = bondCurve.getCurveInfo(addedId);

        assertEq(addedId, 1);
        assertEq(added.intervals.length, 1);
        assertEq(added.intervals[0].minKeysCount, 1);
        assertEq(added.intervals[0].minBond, 16 ether);
        assertEq(added.intervals[0].trend, 16 ether);
    }

    function test_addBondCurve_SeveralIntervals() public {
        ICSBondCurve.BondCurveIntervalInput[]
            memory _bondCurve = new ICSBondCurve.BondCurveIntervalInput[](4);
        _bondCurve[0] = ICSBondCurve.BondCurveIntervalInput(1, 16 ether);
        _bondCurve[1] = ICSBondCurve.BondCurveIntervalInput(10, 1 ether);
        _bondCurve[2] = ICSBondCurve.BondCurveIntervalInput(33, 0.5 ether);
        _bondCurve[3] = ICSBondCurve.BondCurveIntervalInput(100, 10 ether);

        uint256 addedId = bondCurve.addBondCurve(_bondCurve);

        ICSBondCurve.BondCurve memory added = bondCurve.getCurveInfo(addedId);

        assertEq(addedId, 1);
        assertEq(added.intervals.length, 4);
        assertEq(added.intervals[0].minKeysCount, 1);
        assertEq(added.intervals[0].minBond, 16 ether);
        assertEq(added.intervals[0].trend, 16 ether);

        assertEq(added.intervals[1].minKeysCount, 10);
        assertEq(added.intervals[1].minBond, 145 ether);
        assertEq(added.intervals[1].trend, 1 ether);

        assertEq(added.intervals[2].minKeysCount, 33);
        assertEq(added.intervals[2].minBond, 167.5 ether);
        assertEq(added.intervals[2].trend, 0.5 ether);

        assertEq(added.intervals[3].minKeysCount, 100);
        assertEq(added.intervals[3].minBond, 210.5 ether);
        assertEq(added.intervals[3].trend, 10 ether);
    }

    function test_addBondCurve_RevertWhen_LessThanMinBondCurveLength() public {
        vm.expectRevert(ICSBondCurve.InvalidBondCurveLength.selector);
        bondCurve.addBondCurve(new ICSBondCurve.BondCurveIntervalInput[](0));
    }

    function test_addBondCurve_RevertWhen_MoreThanMaxBondCurveLength() public {
        vm.expectRevert(ICSBondCurve.InvalidBondCurveLength.selector);
        bondCurve.addBondCurve(new ICSBondCurve.BondCurveIntervalInput[](21));
    }

<<<<<<< HEAD
    function test_addBondCurve_RevertWhen_ZeroTrend() public {
        uint256[2][] memory _bondCurve = new uint256[2][](1);
        _bondCurve[0] = [uint256(1), 0 ether];
=======
    function test_addBondCurve_RevertWhen_ZeroValue() public {
        ICSBondCurve.BondCurveIntervalInput[]
            memory _bondCurve = new ICSBondCurve.BondCurveIntervalInput[](1);
        _bondCurve[0] = ICSBondCurve.BondCurveIntervalInput(1, 0 ether);
>>>>>>> d0bf0324

        vm.expectRevert(ICSBondCurve.InvalidBondCurveValues.selector);
        bondCurve.addBondCurve(_bondCurve);
    }

<<<<<<< HEAD
    function test_addBondCurve_RevertWhen_ZeroTrendSecondInterval() public {
        uint256[2][] memory _bondCurve = new uint256[2][](2);
        _bondCurve[0] = [uint256(1), 1 ether];
        _bondCurve[1] = [uint256(2), 0 ether];

        vm.expectRevert(ICSBondCurve.InvalidBondCurveValues.selector);
        bondCurve.addBondCurve(_bondCurve);
    }

    function test_addBondCurve_RevertWhen_FirstIntervalStartsFromNonOne()
        public
    {
        uint256[2][] memory _bondCurve = new uint256[2][](1);
        _bondCurve[0] = [uint256(2), 0 ether];

        vm.expectRevert(ICSBondCurve.InvalidBondCurveValues.selector);
        bondCurve.addBondCurve(_bondCurve);
    }

    function test_addBondCurve_RevertWhen_UnsortedIntervals() public {
        uint256[2][] memory _bondCurve = new uint256[2][](2);
        _bondCurve[0] = [uint256(1), 1 ether];
        _bondCurve[1] = [uint256(1), 0 ether];
=======
    function test_addBondCurve_RevertWhen_NextValueIsLessThanPrevious() public {
        ICSBondCurve.BondCurveIntervalInput[]
            memory _bondCurve = new ICSBondCurve.BondCurveIntervalInput[](2);
        _bondCurve[0] = ICSBondCurve.BondCurveIntervalInput(2, 10 ether);
        _bondCurve[1] = ICSBondCurve.BondCurveIntervalInput(1, 9 ether);
>>>>>>> d0bf0324

        vm.expectRevert(ICSBondCurve.InvalidBondCurveValues.selector);
        bondCurve.addBondCurve(_bondCurve);
    }

    function test_updateBondCurve() public {
        ICSBondCurve.BondCurveIntervalInput[]
            memory _bondCurve = new ICSBondCurve.BondCurveIntervalInput[](1);
        _bondCurve[0] = ICSBondCurve.BondCurveIntervalInput(1, 16 ether);

        uint256 toUpdateId = 0;

        vm.expectEmit(address(bondCurve));
        emit ICSBondCurve.BondCurveUpdated(toUpdateId, _bondCurve);

        bondCurve.updateBondCurve(toUpdateId, _bondCurve);

        ICSBondCurve.BondCurve memory updated = bondCurve.getCurveInfo(
            toUpdateId
        );

        assertEq(updated.intervals.length, 1);
        assertEq(updated.intervals[0].minKeysCount, 1);
        assertEq(updated.intervals[0].minBond, 16 ether);
        assertEq(updated.intervals[0].trend, 16 ether);
    }

    function test_updateBondCurve_SeveralIntervals() public {
        ICSBondCurve.BondCurveIntervalInput[]
            memory _bondCurve = new ICSBondCurve.BondCurveIntervalInput[](4);
        _bondCurve[0] = ICSBondCurve.BondCurveIntervalInput(1, 16 ether);
        _bondCurve[1] = ICSBondCurve.BondCurveIntervalInput(10, 1 ether);
        _bondCurve[2] = ICSBondCurve.BondCurveIntervalInput(33, 0.5 ether);
        _bondCurve[3] = ICSBondCurve.BondCurveIntervalInput(100, 10 ether);

        uint256 toUpdateId = 0;

        bondCurve.updateBondCurve(toUpdateId, _bondCurve);

        ICSBondCurve.BondCurve memory updated = bondCurve.getCurveInfo(
            toUpdateId
        );

        assertEq(updated.intervals.length, 4);
        assertEq(updated.intervals[0].minKeysCount, 1);
        assertEq(updated.intervals[0].minBond, 16 ether);
        assertEq(updated.intervals[0].trend, 16 ether);

        assertEq(updated.intervals[1].minKeysCount, 10);
        assertEq(updated.intervals[1].minBond, 145 ether);
        assertEq(updated.intervals[1].trend, 1 ether);

        assertEq(updated.intervals[2].minKeysCount, 33);
        assertEq(updated.intervals[2].minBond, 167.5 ether);
        assertEq(updated.intervals[2].trend, 0.5 ether);

        assertEq(updated.intervals[3].minKeysCount, 100);
        assertEq(updated.intervals[3].minBond, 210.5 ether);
        assertEq(updated.intervals[3].trend, 10 ether);
    }

    function test_updateBondCurve_RevertWhen_LessThanMinBondCurveLength()
        public
    {
        vm.expectRevert(ICSBondCurve.InvalidBondCurveLength.selector);
        bondCurve.updateBondCurve(
            0,
            new ICSBondCurve.BondCurveIntervalInput[](0)
        );
    }

    function test_updateBondCurve_RevertWhen_MoreThanMaxBondCurveLength()
        public
    {
        vm.expectRevert(ICSBondCurve.InvalidBondCurveLength.selector);
        bondCurve.updateBondCurve(
            0,
            new ICSBondCurve.BondCurveIntervalInput[](21)
        );
    }

<<<<<<< HEAD
    function test_updateBondCurve_RevertWhen_ZeroTrend() public {
        uint256[2][] memory _bondCurve = new uint256[2][](1);
        _bondCurve[0] = [uint256(1), 0 ether];
=======
    function test_updateBondCurve_RevertWhen_ZeroValue() public {
        ICSBondCurve.BondCurveIntervalInput[]
            memory _bondCurve = new ICSBondCurve.BondCurveIntervalInput[](1);
        _bondCurve[0] = ICSBondCurve.BondCurveIntervalInput(1, 0 ether);

>>>>>>> d0bf0324
        vm.expectRevert(ICSBondCurve.InvalidBondCurveValues.selector);
        bondCurve.updateBondCurve(0, _bondCurve);
    }

    function test_updateBondCurve_RevertWhen_ZeroTrendSecondInterval() public {
        uint256[2][] memory _bondCurve = new uint256[2][](2);
        _bondCurve[0] = [uint256(1), 1 ether];
        _bondCurve[1] = [uint256(2), 0 ether];

        vm.expectRevert(ICSBondCurve.InvalidBondCurveValues.selector);
        bondCurve.updateBondCurve(0, _bondCurve);
    }

    function test_updateBondCurve_RevertWhen_FirstIntervalStartsFromNonOne()
        public
    {
<<<<<<< HEAD
        uint256[2][] memory _bondCurve = new uint256[2][](1);
        _bondCurve[0] = [uint256(2), 0 ether];

        vm.expectRevert(ICSBondCurve.InvalidBondCurveValues.selector);
        bondCurve.updateBondCurve(0, _bondCurve);
    }

    function test_updateBondCurve_RevertWhen_UnsortedIntervals() public {
        uint256[2][] memory _bondCurve = new uint256[2][](2);
        _bondCurve[0] = [uint256(1), 1 ether];
        _bondCurve[1] = [uint256(1), 0 ether];
=======
        ICSBondCurve.BondCurveIntervalInput[]
            memory _bondCurve = new ICSBondCurve.BondCurveIntervalInput[](2);
        _bondCurve[0] = ICSBondCurve.BondCurveIntervalInput(2, 10 ether);
        _bondCurve[1] = ICSBondCurve.BondCurveIntervalInput(1, 9 ether);
>>>>>>> d0bf0324

        vm.expectRevert(ICSBondCurve.InvalidBondCurveValues.selector);
        bondCurve.updateBondCurve(0, _bondCurve);
    }

    function test_updateBondCurve_RevertWhen_InvalidBondCurveId() public {
        ICSBondCurve.BondCurveIntervalInput[]
            memory _bondCurve = new ICSBondCurve.BondCurveIntervalInput[](1);
        _bondCurve[0] = ICSBondCurve.BondCurveIntervalInput(1, 16 ether);

        vm.expectRevert(ICSBondCurve.InvalidBondCurveId.selector);
        bondCurve.updateBondCurve(1, _bondCurve);
    }

    function test_setBondCurve() public {
        uint256 noId = 0;
        ICSBondCurve.BondCurveIntervalInput[]
            memory _bondCurve = new ICSBondCurve.BondCurveIntervalInput[](1);
        _bondCurve[0] = ICSBondCurve.BondCurveIntervalInput(1, 16 ether);
        uint256 addedId = bondCurve.addBondCurve(_bondCurve);

        vm.expectEmit(address(bondCurve));
        emit ICSBondCurve.BondCurveSet(noId, addedId);
        bondCurve.setBondCurve(noId, addedId);

        assertEq(bondCurve.getBondCurveId(noId), addedId);
    }

    function test_setBondCurve_RevertWhen_NoExistingCurveId() public {
        vm.expectRevert(ICSBondCurve.InvalidBondCurveId.selector);
        bondCurve.setBondCurve(0, 100500);
    }

    function test_getCurvesCount() public {
        ICSBondCurve.BondCurveIntervalInput[]
            memory _bondCurve = new ICSBondCurve.BondCurveIntervalInput[](1);
        _bondCurve[0] = ICSBondCurve.BondCurveIntervalInput(1, 16 ether);

        bondCurve.addBondCurve(_bondCurve);

        // default one + 1 extra curve
        assertEq(bondCurve.getCurvesCount(), 2);
    }

    function test_getCurvesCount_noExtraCurves() public view {
        // only default one
        assertEq(bondCurve.getCurvesCount(), 1);
    }

    function test_getKeysCountByBondAmount_default() public view {
        assertEq(bondCurve.getKeysCountByBondAmount(0, 0), 0);
        assertEq(bondCurve.getKeysCountByBondAmount(1.9 ether, 0), 0);
        assertEq(bondCurve.getKeysCountByBondAmount(2 ether, 0), 1);
        assertEq(bondCurve.getKeysCountByBondAmount(2.1 ether, 0), 1);
        assertEq(bondCurve.getKeysCountByBondAmount(4 ether, 0), 2);
        assertEq(bondCurve.getKeysCountByBondAmount(5 ether, 0), 3);
        assertEq(bondCurve.getKeysCountByBondAmount(5.1 ether, 0), 3);
        assertEq(bondCurve.getKeysCountByBondAmount(6 ether, 0), 4);
    }

    function test_getKeysCountByBondAmount_noOverflowWithMaxUint() public view {
        ICSBondCurve.BondCurve memory curve = bondCurve.getBondCurve(0);
        uint256 len = curve.intervals.length;
        ICSBondCurve.BondCurveInterval memory lastInterval = curve.intervals[
            len - 1
        ];
        uint256 amount = type(uint256).max;

        assertEq(
            bondCurve.getKeysCountByBondAmount(amount, 0),
            lastInterval.minKeysCount +
                (amount - lastInterval.minBond) /
                lastInterval.trend
        );
    }

    function test_getKeysCountByBondAmount_noOverflowWithMinUint() public {
        ICSBondCurve.BondCurveIntervalInput[]
            memory _bondCurve = new ICSBondCurve.BondCurveIntervalInput[](1);
        _bondCurve[0] = ICSBondCurve.BondCurveIntervalInput(1, 1 wei);
        uint256 curveId = bondCurve.addBondCurve(_bondCurve);

        uint256 amount = type(uint256).max;

        assertEq(
            bondCurve.getKeysCountByBondAmount(amount, curveId),
            type(uint256).max
        );
    }

    function test_getBondAmountByKeysCount_default() public view {
        assertEq(bondCurve.getBondAmountByKeysCount(0, 0), 0);
        assertEq(bondCurve.getBondAmountByKeysCount(1, 0), 2 ether);
        assertEq(bondCurve.getBondAmountByKeysCount(2, 0), 4 ether);
        assertEq(bondCurve.getBondAmountByKeysCount(3, 0), 5 ether);
        assertEq(bondCurve.getBondAmountByKeysCount(4, 0), 6 ether);
    }

    function test_getKeysCountByCurveValue_individual() public {
        ICSBondCurve.BondCurveIntervalInput[]
            memory _bondCurve = new ICSBondCurve.BondCurveIntervalInput[](1);
        _bondCurve[0] = ICSBondCurve.BondCurveIntervalInput(1, 1 ether);
        uint256 curveId = bondCurve.addBondCurve(_bondCurve);

        assertEq(bondCurve.getKeysCountByBondAmount(0 ether, curveId), 0);
        assertEq(bondCurve.getKeysCountByBondAmount(1 ether, curveId), 1);
        assertEq(bondCurve.getKeysCountByBondAmount(2 ether, curveId), 2);

        _bondCurve[0].trend = 1.8 ether;
        curveId = bondCurve.addBondCurve(_bondCurve);

        assertEq(bondCurve.getKeysCountByBondAmount(0 ether, curveId), 0);
        assertEq(bondCurve.getKeysCountByBondAmount(1.8 ether, curveId), 1);
        assertEq(bondCurve.getKeysCountByBondAmount(5.39 ether, curveId), 2);
    }

    function test_getKeysCountByBondAmount_singlePointCurve() public {
        ICSBondCurve.BondCurveIntervalInput[]
            memory _bondCurve = new ICSBondCurve.BondCurveIntervalInput[](1);
        _bondCurve[0] = ICSBondCurve.BondCurveIntervalInput(1, 2 ether);
        uint256 curveId = bondCurve.addBondCurve(_bondCurve);

        assertEq(bondCurve.getKeysCountByBondAmount(0 ether, curveId), 0);
        assertEq(bondCurve.getKeysCountByBondAmount(1 ether, curveId), 0);
        assertEq(bondCurve.getKeysCountByBondAmount(2 ether, curveId), 1);
        assertEq(bondCurve.getKeysCountByBondAmount(3 ether, curveId), 1);
        assertEq(bondCurve.getKeysCountByBondAmount(4 ether, curveId), 2);
        assertEq(bondCurve.getKeysCountByBondAmount(5 ether, curveId), 2);
    }

    function test_getKeysCountByBondAmount_twoPointsCurve() public {
        ICSBondCurve.BondCurveIntervalInput[]
            memory _bondCurve = new ICSBondCurve.BondCurveIntervalInput[](2);
        _bondCurve[0] = ICSBondCurve.BondCurveIntervalInput(1, 2 ether);
        _bondCurve[1] = ICSBondCurve.BondCurveIntervalInput(2, 1.5 ether);

        uint256 curveId = bondCurve.addBondCurve(_bondCurve);

        assertEq(bondCurve.getKeysCountByBondAmount(0 ether, curveId), 0);
        assertEq(bondCurve.getKeysCountByBondAmount(1 ether, curveId), 0);
        assertEq(bondCurve.getKeysCountByBondAmount(2 ether, curveId), 1);
        assertEq(bondCurve.getKeysCountByBondAmount(3 ether, curveId), 1);
        assertEq(bondCurve.getKeysCountByBondAmount(3.5 ether, curveId), 2);
        assertEq(bondCurve.getKeysCountByBondAmount(4 ether, curveId), 2);
        assertEq(bondCurve.getKeysCountByBondAmount(5 ether, curveId), 3);
        assertEq(bondCurve.getKeysCountByBondAmount(6 ether, curveId), 3);
    }

    function test_getKeysCountByBondAmount_tenPointsCurve() public {
        ICSBondCurve.BondCurveIntervalInput[]
            memory _bondCurve = new ICSBondCurve.BondCurveIntervalInput[](1);
        _bondCurve[0] = ICSBondCurve.BondCurveIntervalInput(1, 1 ether);
        uint256 curveId = bondCurve.addBondCurve(_bondCurve);

        for (uint256 i = 0; i < 10; i++) {
            assertEq(
                bondCurve.getKeysCountByBondAmount(i * 1 ether, curveId),
                i
            );
            assertEq(
                bondCurve.getKeysCountByBondAmount(
                    i * 1 ether + 0.5 ether,
                    curveId
                ),
                i
            );
        }
    }

    function test_getBondAmountByKeysCount_individual() public {
        ICSBondCurve.BondCurveIntervalInput[]
            memory _bondCurve = new ICSBondCurve.BondCurveIntervalInput[](1);
        _bondCurve[0] = ICSBondCurve.BondCurveIntervalInput(1, 1 ether);
        uint256 curveId = bondCurve.addBondCurve(_bondCurve);

        assertEq(bondCurve.getBondAmountByKeysCount(0, curveId), 0);
        assertEq(bondCurve.getBondAmountByKeysCount(1, curveId), 1 ether);
        assertEq(bondCurve.getBondAmountByKeysCount(2, curveId), 2 ether);
        assertEq(bondCurve.getBondAmountByKeysCount(3, curveId), 3 ether);

        _bondCurve[0].trend = 1.8 ether;
        curveId = bondCurve.addBondCurve(_bondCurve);

        assertEq(bondCurve.getBondAmountByKeysCount(0, curveId), 0);
        assertEq(bondCurve.getBondAmountByKeysCount(1, curveId), 1.8 ether);
        assertEq(bondCurve.getBondAmountByKeysCount(2, curveId), 3.6 ether);
        assertEq(bondCurve.getBondAmountByKeysCount(3, curveId), 5.4 ether);
    }

    function test_getBondAmountByKeysCount_bigCurve() public {
        ICSBondCurve.BondCurveIntervalInput[]
            memory _bondCurve = new ICSBondCurve.BondCurveIntervalInput[](3);
        _bondCurve[0] = ICSBondCurve.BondCurveIntervalInput(1, 1.5 ether);
        _bondCurve[1] = ICSBondCurve.BondCurveIntervalInput(2, 1 ether);
        _bondCurve[2] = ICSBondCurve.BondCurveIntervalInput(4, 0.5 ether);

        uint256 curveId = bondCurve.addBondCurve(_bondCurve);

        assertEq(bondCurve.getBondAmountByKeysCount(0, curveId), 0);
        assertEq(bondCurve.getBondAmountByKeysCount(1, curveId), 1.5 ether);
        assertEq(bondCurve.getBondAmountByKeysCount(2, curveId), 2.5 ether);
        assertEq(bondCurve.getBondAmountByKeysCount(3, curveId), 3.5 ether);
        assertEq(bondCurve.getBondAmountByKeysCount(4, curveId), 4 ether);
        assertEq(bondCurve.getBondAmountByKeysCount(16, curveId), 10 ether);
    }

    function test_viceVersa_OneInterval() public {
        ICSBondCurve.BondCurveIntervalInput[]
            memory _bondCurve = new ICSBondCurve.BondCurveIntervalInput[](1);
        _bondCurve[0] = ICSBondCurve.BondCurveIntervalInput(1, 0.33 ether);

        uint256 curveId = bondCurve.addBondCurve(_bondCurve);

        for (uint256 keysIn = 0; keysIn < 100; ++keysIn) {
            uint256 bondOut = bondCurve.getBondAmountByKeysCount(
                keysIn,
                curveId
            );
            assertEq(
                bondCurve.getKeysCountByBondAmount(bondOut, curveId),
                keysIn
            );
        }

        for (
            uint256 bondIn = 0 ether;
            bondIn < 33 ether;
            bondIn += 0.33 ether
        ) {
            uint256 keysOut = bondCurve.getKeysCountByBondAmount(
                bondIn,
                curveId
            );
            assertGe(
                bondIn,
                bondCurve.getBondAmountByKeysCount(keysOut, curveId)
            );
        }
    }

    function test_viceVersa_ThreeIntervals() public {
        ICSBondCurve.BondCurveIntervalInput[]
            memory _bondCurve = new ICSBondCurve.BondCurveIntervalInput[](3);
        _bondCurve[0] = ICSBondCurve.BondCurveIntervalInput(1, 1.5 ether);
        _bondCurve[1] = ICSBondCurve.BondCurveIntervalInput(2, 1 ether);
        _bondCurve[2] = ICSBondCurve.BondCurveIntervalInput(4, 0.5 ether);

        uint256 curveId = bondCurve.addBondCurve(_bondCurve);

        for (uint256 keysIn = 0; keysIn < 100; ++keysIn) {
            uint256 bondOut = bondCurve.getBondAmountByKeysCount(
                keysIn,
                curveId
            );
            assertEq(
                bondCurve.getKeysCountByBondAmount(bondOut, curveId),
                keysIn
            );
        }

        for (
            uint256 bondIn = 0 ether;
            bondIn < 33 ether;
            bondIn += 0.33 ether
        ) {
            uint256 keysOut = bondCurve.getKeysCountByBondAmount(
                bondIn,
                curveId
            );
            assertGe(
                bondIn,
                bondCurve.getBondAmountByKeysCount(keysOut, curveId)
            );
        }
    }

    function test_viceVersa_SixIntervals() public {
        ICSBondCurve.BondCurveIntervalInput[]
            memory _bondCurve = new ICSBondCurve.BondCurveIntervalInput[](6);
        _bondCurve[0] = ICSBondCurve.BondCurveIntervalInput(1, 1.5 ether);
        _bondCurve[1] = ICSBondCurve.BondCurveIntervalInput(2, 1 ether);
        _bondCurve[2] = ICSBondCurve.BondCurveIntervalInput(4, 0.5 ether);
        _bondCurve[3] = ICSBondCurve.BondCurveIntervalInput(
            5,
            0.5 ether + 1 wei
        );
        _bondCurve[4] = ICSBondCurve.BondCurveIntervalInput(
            13,
            1.11 ether - 1 wei
        );
        _bondCurve[5] = ICSBondCurve.BondCurveIntervalInput(16, 0.01 ether);

        uint256 curveId = bondCurve.addBondCurve(_bondCurve);

        for (uint256 keysIn = 0; keysIn < 100; ++keysIn) {
            uint256 bondOut = bondCurve.getBondAmountByKeysCount(
                keysIn,
                curveId
            );
            assertEq(
                bondCurve.getKeysCountByBondAmount(bondOut, curveId),
                keysIn
            );
        }

        for (
            uint256 bondIn = 0 ether;
            bondIn < 33 ether;
            bondIn += 0.33 ether
        ) {
            uint256 keysOut = bondCurve.getKeysCountByBondAmount(
                bondIn,
                curveId
            );
            assertGe(
                bondIn,
                bondCurve.getBondAmountByKeysCount(keysOut, curveId)
            );
        }
    }
}

contract CSBondCurveFuzz is Test {
    CSBondCurveTestable public bondCurve;

    uint256 public constant MAX_BOND_CURVE_INTERVALS_COUNT = 150;
    uint256 public constant MAX_FROM_KEYS_COUNT_VALUE = 10000;
    uint256 public constant MAX_TREND_VALUE = 1000 ether;

    function testFuzz_keysAndBondValues(
        uint256[] memory minKeysCount,
        uint256[] memory trend,
        uint256 keysToCheck,
        uint256 bondToCheck
    ) public {
        uint256[2][] memory _bondCurve;
        (_bondCurve, keysToCheck, bondToCheck) = prepareInputs(
            minKeysCount,
            trend,
            keysToCheck,
            bondToCheck
        );
        bondCurve = new CSBondCurveTestable(MAX_BOND_CURVE_INTERVALS_COUNT);
        ICSBondCurve.BondCurveIntervalInput[]
            memory bondCurveInput = new ICSBondCurve.BondCurveIntervalInput[](
                _bondCurve.length
            );
        for (uint256 i = 0; i < _bondCurve.length; ++i) {
            bondCurveInput[i] = ICSBondCurve.BondCurveIntervalInput(
                _bondCurve[i][0],
                _bondCurve[i][1]
            );
        }
        bondCurve.initialize(bondCurveInput);
        ICSBondCurve.BondCurve memory defaultBondCurve = bondCurve.getCurveInfo(
            0
        );

        // Compare contract output with different algorithm
        uint256 keysCountSecondOpinion = getKeysCountByBondAmountSecondOpinion(
            defaultBondCurve.intervals,
            bondToCheck
        );
        uint256 keysCount = bondCurve.getKeysCountByBondAmount(bondToCheck, 0);
        assertEq(
            keysCount,
            keysCountSecondOpinion,
            "keysCount != keysCountSecondOpinion"
        );
        // Can't check this fully, because of the rounding (`bondToCheck` can be "between" two keys amounts).
        // So it is enough to check that one less or equal than another
        uint256 bondMinKeysCount = bondCurve.getBondAmountByKeysCount(
            keysCount,
            0
        );
        assertGe(
            bondToCheck,
            bondMinKeysCount,
            "bondminKeysCount > bondToCheck"
        );

        uint256 bondAmountSecondOpinion = getBondAmountByKeysCountSecondOpinion(
            defaultBondCurve.intervals,
            keysToCheck
        );
        uint256 bondAmount = bondCurve.getBondAmountByKeysCount(keysToCheck, 0);
        assertEq(
            bondAmount,
            bondAmountSecondOpinion,
            "bondAmount != bondOutSecondOpinion"
        );
        // Check that values are the same in both directions
        uint256 keysMinBondAmount = bondCurve.getKeysCountByBondAmount(
            bondAmount,
            0
        );
        assertEq(
            keysMinBondAmount,
            keysToCheck,
            "keysMinBondAmount != keysToCheck"
        );
    }

    /// NOTE: Ugly, ineffective version of binary search algorithm from the contract.
    //        Needed only as a second opinion to compare outputs.
    function getBondAmountByKeysCountSecondOpinion(
        ICSBondCurve.BondCurveInterval[] memory intervals,
        uint256 keysToCheck
    ) public pure returns (uint256) {
        uint256 bondAmount = 0;
        uint256 minBondAcc = intervals[0].trend;
        for (uint256 i = 0; i < intervals.length; ++i) {
            if (i > 0) {
                // Current trend + difference between current and previous minKeysCount multiplied by previous trend
                minBondAcc +=
                    intervals[i].trend +
                    (intervals[i].minKeysCount -
                        intervals[i - 1].minKeysCount -
                        1) *
                    intervals[i - 1].trend;
            }
            if (keysToCheck >= intervals[i].minKeysCount) {
                bondAmount =
                    minBondAcc +
                    (keysToCheck - intervals[i].minKeysCount) *
                    intervals[i].trend;
            } else {
                break;
            }
        }
        return bondAmount;
    }

    /// NOTE: Ugly, ineffective version of binary search algorithm from the contract.
    //        Needed only as a second opinion to compare outputs.
    function getKeysCountByBondAmountSecondOpinion(
        ICSBondCurve.BondCurveInterval[] memory intervals,
        uint256 bondToCheck
    ) public pure returns (uint256) {
        if (bondToCheck < intervals[0].minBond) {
            return 0;
        }

        uint256 neededIndex = 0;
        uint256 minBondAcc = intervals[0].trend;
        for (uint256 i = 0; i < intervals.length; i++) {
            if (i > 0) {
                // Current trend + difference between current and previous minKeysCount multiplied by previous trend
                minBondAcc +=
                    intervals[i].trend +
                    (intervals[i].minKeysCount -
                        intervals[i - 1].minKeysCount -
                        1) *
                    intervals[i - 1].trend;
            }
            if (bondToCheck == minBondAcc) {
                return intervals[i].minKeysCount;
            }
            if (i < intervals.length - 1) {
                uint256 nextMinBond = minBondAcc +
                    intervals[i + 1].trend +
                    (intervals[i + 1].minKeysCount -
                        intervals[i].minKeysCount -
                        1) *
                    intervals[i].trend;
                if (bondToCheck < nextMinBond) {
                    uint256 maxBondInInterval = nextMinBond -
                        intervals[i + 1].trend;
                    if (bondToCheck > maxBondInInterval) {
                        bondToCheck = maxBondInInterval;
                    }
                    neededIndex = i;
                    break;
                }
            }
            neededIndex = i;
        }

        return
            intervals[neededIndex].minKeysCount +
            (bondToCheck - minBondAcc) /
            intervals[neededIndex].trend;
    }

    function prepareInputs(
        uint256[] memory minKeysCount,
        uint256[] memory trend,
        uint256 keysToCheck,
        uint256 bondToCheck
    ) public pure returns (uint256[2][] memory, uint256, uint256) {
        vm.assume(minKeysCount.length > 0);
        vm.assume(trend.length > 0);

        // Assume: intervals.length > 0
        uint256 intervalsCount = Math.max(
            1,
            Math.min(minKeysCount.length, trend.length) %
                MAX_BOND_CURVE_INTERVALS_COUNT
        );
        for (uint256 i = 0; i < intervalsCount; ++i) {
            // Assume: minKeysCount[i] > 0
            minKeysCount[i] = Math.max(
                1,
                minKeysCount[i] % MAX_FROM_KEYS_COUNT_VALUE
            );
            // Assume: trend[i] > 0
            trend[i] = Math.max(1 wei, trend[i] % MAX_TREND_VALUE);
        }
        assembly ("memory-safe") {
            // Shrink `minKeysCount` and `trend` arrays to `intervalsCount`
            mstore(minKeysCount, intervalsCount)
            mstore(trend, intervalsCount)
        }

        // Assume: minKeysCount[i] < minKeysCount[i + 1]
        uint256 n = minKeysCount.length;
        for (uint256 i = 0; i < n; i++) {
            for (uint256 j = 0; j < n - 1; j++) {
                if (minKeysCount[j] > minKeysCount[j + 1]) {
                    (minKeysCount[j], minKeysCount[j + 1]) = (
                        minKeysCount[j + 1],
                        minKeysCount[j]
                    );
                }
                if (minKeysCount[j] == minKeysCount[j + 1]) {
                    // Make it different because we need to have unique values
                    minKeysCount[j + 1] = minKeysCount[j] + 1;
                }
            }
        }
        // Assume: first interval starts from "1" keys count
        minKeysCount[0] = 1;

        assertEq(minKeysCount.length, trend.length);

        // Dev: zip `minKeysCount` and `trend` arrays to `uint256[2][] intervals`
        uint256[2][] memory _bondCurve = new uint256[2][](minKeysCount.length);
        for (uint256 i = 0; i < intervalsCount; ++i) {
            _bondCurve[i] = [minKeysCount[i], trend[i]];
        }
        keysToCheck = bound(keysToCheck, 1, MAX_FROM_KEYS_COUNT_VALUE);
        bondToCheck = bound(bondToCheck, trend[0], type(uint256).max);
        return (_bondCurve, keysToCheck, bondToCheck);
    }
}<|MERGE_RESOLUTION|>--- conflicted
+++ resolved
@@ -151,22 +151,15 @@
         bondCurve.addBondCurve(new ICSBondCurve.BondCurveIntervalInput[](21));
     }
 
-<<<<<<< HEAD
     function test_addBondCurve_RevertWhen_ZeroTrend() public {
-        uint256[2][] memory _bondCurve = new uint256[2][](1);
-        _bondCurve[0] = [uint256(1), 0 ether];
-=======
-    function test_addBondCurve_RevertWhen_ZeroValue() public {
         ICSBondCurve.BondCurveIntervalInput[]
             memory _bondCurve = new ICSBondCurve.BondCurveIntervalInput[](1);
         _bondCurve[0] = ICSBondCurve.BondCurveIntervalInput(1, 0 ether);
->>>>>>> d0bf0324
 
         vm.expectRevert(ICSBondCurve.InvalidBondCurveValues.selector);
         bondCurve.addBondCurve(_bondCurve);
     }
 
-<<<<<<< HEAD
     function test_addBondCurve_RevertWhen_ZeroTrendSecondInterval() public {
         uint256[2][] memory _bondCurve = new uint256[2][](2);
         _bondCurve[0] = [uint256(1), 1 ether];
@@ -179,24 +172,19 @@
     function test_addBondCurve_RevertWhen_FirstIntervalStartsFromNonOne()
         public
     {
-        uint256[2][] memory _bondCurve = new uint256[2][](1);
-        _bondCurve[0] = [uint256(2), 0 ether];
+        ICSBondCurve.BondCurveIntervalInput[]
+            memory _bondCurve = new ICSBondCurve.BondCurveIntervalInput[](1);
+        _bondCurve[0] = ICSBondCurve.BondCurveIntervalInput(2, 1 ether);
 
         vm.expectRevert(ICSBondCurve.InvalidBondCurveValues.selector);
         bondCurve.addBondCurve(_bondCurve);
     }
 
     function test_addBondCurve_RevertWhen_UnsortedIntervals() public {
-        uint256[2][] memory _bondCurve = new uint256[2][](2);
-        _bondCurve[0] = [uint256(1), 1 ether];
-        _bondCurve[1] = [uint256(1), 0 ether];
-=======
-    function test_addBondCurve_RevertWhen_NextValueIsLessThanPrevious() public {
         ICSBondCurve.BondCurveIntervalInput[]
             memory _bondCurve = new ICSBondCurve.BondCurveIntervalInput[](2);
-        _bondCurve[0] = ICSBondCurve.BondCurveIntervalInput(2, 10 ether);
-        _bondCurve[1] = ICSBondCurve.BondCurveIntervalInput(1, 9 ether);
->>>>>>> d0bf0324
+        _bondCurve[0] = ICSBondCurve.BondCurveIntervalInput(1, 2 ether);
+        _bondCurve[1] = ICSBondCurve.BondCurveIntervalInput(1, 1 ether);
 
         vm.expectRevert(ICSBondCurve.InvalidBondCurveValues.selector);
         bondCurve.addBondCurve(_bondCurve);
@@ -278,17 +266,11 @@
         );
     }
 
-<<<<<<< HEAD
     function test_updateBondCurve_RevertWhen_ZeroTrend() public {
-        uint256[2][] memory _bondCurve = new uint256[2][](1);
-        _bondCurve[0] = [uint256(1), 0 ether];
-=======
-    function test_updateBondCurve_RevertWhen_ZeroValue() public {
         ICSBondCurve.BondCurveIntervalInput[]
             memory _bondCurve = new ICSBondCurve.BondCurveIntervalInput[](1);
         _bondCurve[0] = ICSBondCurve.BondCurveIntervalInput(1, 0 ether);
 
->>>>>>> d0bf0324
         vm.expectRevert(ICSBondCurve.InvalidBondCurveValues.selector);
         bondCurve.updateBondCurve(0, _bondCurve);
     }
@@ -305,24 +287,19 @@
     function test_updateBondCurve_RevertWhen_FirstIntervalStartsFromNonOne()
         public
     {
-<<<<<<< HEAD
-        uint256[2][] memory _bondCurve = new uint256[2][](1);
-        _bondCurve[0] = [uint256(2), 0 ether];
+        ICSBondCurve.BondCurveIntervalInput[]
+            memory _bondCurve = new ICSBondCurve.BondCurveIntervalInput[](1);
+        _bondCurve[0] = ICSBondCurve.BondCurveIntervalInput(2, 1 ether);
 
         vm.expectRevert(ICSBondCurve.InvalidBondCurveValues.selector);
         bondCurve.updateBondCurve(0, _bondCurve);
     }
 
     function test_updateBondCurve_RevertWhen_UnsortedIntervals() public {
-        uint256[2][] memory _bondCurve = new uint256[2][](2);
-        _bondCurve[0] = [uint256(1), 1 ether];
-        _bondCurve[1] = [uint256(1), 0 ether];
-=======
         ICSBondCurve.BondCurveIntervalInput[]
             memory _bondCurve = new ICSBondCurve.BondCurveIntervalInput[](2);
-        _bondCurve[0] = ICSBondCurve.BondCurveIntervalInput(2, 10 ether);
-        _bondCurve[1] = ICSBondCurve.BondCurveIntervalInput(1, 9 ether);
->>>>>>> d0bf0324
+        _bondCurve[0] = ICSBondCurve.BondCurveIntervalInput(1, 2 ether);
+        _bondCurve[1] = ICSBondCurve.BondCurveIntervalInput(1, 1 ether);
 
         vm.expectRevert(ICSBondCurve.InvalidBondCurveValues.selector);
         bondCurve.updateBondCurve(0, _bondCurve);
