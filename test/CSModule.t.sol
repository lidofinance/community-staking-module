--- conflicted
+++ resolved
@@ -2126,34 +2126,6 @@
         vm.expectEmit(true, true, true, true, address(csm));
         emit InitialSlashingSubmitted(noId, 1);
         csm.submitInitialSlashing(noId, 1);
-    }
-
-<<<<<<< HEAD
-    function test_submitInitialSlashing_unbondedKeys() public {
-        uint256 keyIndex = 0;
-        uint256 noId = createNodeOperator(2);
-        csm.obtainDepositData(1, "");
-
-        uint256 bondThreshold = (accounting.BONDED_KEY_THRESHOLD_PERCENT_BP() *
-            csm.DEPOSIT_SIZE()) / accounting.TOTAL_BASIS_POINTS();
-        csm.penalize(noId, bondThreshold - 0.1 ether);
-        uint256 nonce = csm.getNonce();
-
-        csm.submitInitialSlashing(noId, keyIndex);
-        assertEq(csm.getNonce(), nonce + 1);
-=======
-    function test_submitInitialSlashing_outOfBond() public {
-        uint256 keyIndex = 0;
-        uint256 noId = createNodeOperator();
-        csm.obtainDepositData(1, "");
-
-        csm.penalize(noId, csm.DEPOSIT_SIZE() - csm.INITIAL_SLASHING_PENALTY());
-        vm.expectCall(
-            address(accounting),
-            abi.encodeWithSelector(accounting.resetBondCurve.selector, noId)
-        );
-        csm.submitInitialSlashing(noId, keyIndex);
->>>>>>> 1220033f
     }
 
     function test_submitInitialSlashing_RevertWhenNoNodeOperator() public {
