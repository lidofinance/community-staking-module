--- conflicted
+++ resolved
@@ -3160,13 +3160,8 @@
         csm.cleanDepositQueue(1);
 
         vm.expectEmit(true, true, true, true, address(csm));
-<<<<<<< HEAD
-        emit QueueLib.BatchEnqueued(noId, 1);
+        emit IQueueLib.BatchEnqueued(noId, 1);
         csm.submitWithdrawal(noId, 0, DEPOSIT_SIZE, false);
-=======
-        emit IQueueLib.BatchEnqueued(noId, 1);
-        csm.submitWithdrawal(noId, 0, DEPOSIT_SIZE);
->>>>>>> be1cd5a1
     }
 }
 
@@ -5295,13 +5290,8 @@
     }
 
     function test_submitWithdrawal_RevertWhen_NoNodeOperator() public {
-<<<<<<< HEAD
-        vm.expectRevert(CSModule.NodeOperatorDoesNotExist.selector);
+        vm.expectRevert(ICSModule.NodeOperatorDoesNotExist.selector);
         csm.submitWithdrawal(0, 0, 0, false);
-=======
-        vm.expectRevert(ICSModule.NodeOperatorDoesNotExist.selector);
-        csm.submitWithdrawal(0, 0, 0);
->>>>>>> be1cd5a1
     }
 
     function test_submitWithdrawal_RevertWhen_InvalidKeyIndexOffset() public {
