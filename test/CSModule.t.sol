// SPDX-FileCopyrightText: 2024 Lido <info@lido.fi>
// SPDX-License-Identifier: GPL-3.0
pragma solidity 0.8.24;

import "forge-std/Test.sol";
import { Strings } from "@openzeppelin/contracts/utils/Strings.sol";
import { Initializable } from "@openzeppelin/contracts-upgradeable/proxy/utils/Initializable.sol";
import { IStakingModule } from "../src/interfaces/IStakingModule.sol";
import { CSModule } from "../src/CSModule.sol";
import { CSAccounting } from "../src/CSAccounting.sol";
import { CSBondLock } from "../src/abstract/CSBondLock.sol";
import { ICSAccounting } from "../src/interfaces/ICSAccounting.sol";
import { Fixtures } from "./helpers/Fixtures.sol";
import { StETHMock } from "./helpers/mocks/StETHMock.sol";
import { LidoLocatorMock } from "./helpers/mocks/LidoLocatorMock.sol";
import { LidoMock } from "./helpers/mocks/LidoMock.sol";
import { WstETHMock } from "./helpers/mocks/WstETHMock.sol";
import { CSParametersRegistryMock } from "./helpers/mocks/CSParametersRegistryMock.sol";
import { Utilities } from "./helpers/Utilities.sol";
import { console } from "forge-std/console.sol";
import { ERC20Testable } from "./helpers/ERCTestable.sol";
import { IAssetRecovererLib } from "../src/lib/AssetRecovererLib.sol";
import { Batch, IQueueLib } from "../src/lib/QueueLib.sol";
import { SigningKeys } from "../src/lib/SigningKeys.sol";
import { PausableUntil } from "../src/lib/utils/PausableUntil.sol";
import { INOAddresses } from "../src/lib/NOAddresses.sol";
import { InvariantAsserts } from "./helpers/InvariantAsserts.sol";
import { ICSModule, NodeOperator, NodeOperatorManagementProperties, ValidatorWithdrawalInfo } from "../src/interfaces/ICSModule.sol";
import { ICSExitPenalties, ExitPenaltyInfo, MarkedUint248 } from "../src/interfaces/ICSExitPenalties.sol";
import { ExitPenaltiesMock } from "./helpers/mocks/ExitPenaltiesMock.sol";
import { CSAccountingMock } from "./helpers/mocks/CSAccountingMock.sol";
import { Stub } from "./helpers/mocks/Stub.sol";

abstract contract CSMFixtures is Test, Fixtures, Utilities, InvariantAsserts {
    using Strings for uint256;
    using Strings for uint128;

    struct BatchInfo {
        uint256 nodeOperatorId;
        uint256 count;
    }

    uint256 public constant BOND_SIZE = 2 ether;

    LidoLocatorMock public locator;
    WstETHMock public wstETH;
    LidoMock public stETH;
    CSModule public csm;
    CSAccountingMock public accounting;
    Stub public feeDistributor;
    CSParametersRegistryMock public parametersRegistry;
    ExitPenaltiesMock public exitPenalties;

    address internal admin;
    address internal stranger;
    address internal strangerNumberTwo;
    address internal nodeOperator;
    address internal testChargePenaltyRecipient;

    struct NodeOperatorSummary {
        uint256 targetLimitMode;
        uint256 targetValidatorsCount;
        uint256 stuckValidatorsCount;
        uint256 refundedValidatorsCount;
        uint256 stuckPenaltyEndTimestamp;
        uint256 totalExitedValidators;
        uint256 totalDepositedValidators;
        uint256 depositableValidatorsCount;
    }

    struct StakingModuleSummary {
        uint256 totalExitedValidators;
        uint256 totalDepositedValidators;
        uint256 depositableValidatorsCount;
    }

    modifier assertInvariants() {
        _;
        vm.pauseGasMetering();
        assertCSMEnqueuedCount(csm);
        assertCSMKeys(csm);
        vm.resumeGasMetering();
    }

    function createNodeOperator() internal returns (uint256) {
        return createNodeOperator(nodeOperator, 1);
    }

    function createNodeOperator(uint256 keysCount) internal returns (uint256) {
        return createNodeOperator(nodeOperator, keysCount);
    }

    function createNodeOperator(
        bool extendedManagerPermissions
    ) internal returns (uint256) {
        return createNodeOperator(nodeOperator, extendedManagerPermissions);
    }

    function createNodeOperator(
        address managerAddress,
        uint256 keysCount
    ) internal returns (uint256 nodeOperatorId) {
        nodeOperatorId = createNodeOperator(managerAddress, false);
        if (keysCount > 0) {
            uploadMoreKeys(nodeOperatorId, keysCount);
        }
    }

    function createNodeOperator(
        address managerAddress,
        uint256 keysCount,
        bytes memory keys,
        bytes memory signatures
    ) internal returns (uint256 nodeOperatorId) {
        nodeOperatorId = createNodeOperator(managerAddress, false);
        uploadMoreKeys(nodeOperatorId, keysCount, keys, signatures);
    }

    function createNodeOperator(
        address managerAddress,
        bool extendedManagerPermissions
    ) internal returns (uint256) {
        vm.prank(csm.getRoleMember(csm.CREATE_NODE_OPERATOR_ROLE(), 0));
        csm.createNodeOperator(
            managerAddress,
            NodeOperatorManagementProperties({
                managerAddress: address(0),
                rewardAddress: address(0),
                extendedManagerPermissions: extendedManagerPermissions
            }),
            address(0)
        );
        return csm.getNodeOperatorsCount() - 1;
    }

    function uploadMoreKeys(
        uint256 noId,
        uint256 keysCount,
        bytes memory keys,
        bytes memory signatures
    ) internal {
        uint256 amount = accounting.getRequiredBondForNextKeys(noId, keysCount);
        address managerAddress = csm.getNodeOperator(noId).managerAddress;
        vm.deal(managerAddress, amount);
        vm.prank(managerAddress);
        csm.addValidatorKeysETH{ value: amount }(
            managerAddress,
            noId,
            keysCount,
            keys,
            signatures
        );
    }

    function uploadMoreKeys(uint256 noId, uint256 keysCount) internal {
        (bytes memory keys, bytes memory signatures) = keysSignatures(
            keysCount
        );
        uploadMoreKeys(noId, keysCount, keys, signatures);
    }

    function unvetKeys(uint256 noId, uint256 to) internal {
        csm.decreaseVettedSigningKeysCount(
            bytes.concat(bytes8(uint64(noId))),
            bytes.concat(bytes16(uint128(to)))
        );
    }

    function setExited(uint256 noId, uint256 to) internal {
        csm.updateExitedValidatorsCount(
            bytes.concat(bytes8(uint64(noId))),
            bytes.concat(bytes16(uint128(to)))
        );
    }

    function withdrawKey(uint256 noId, uint256 keyIndex) internal {
        ValidatorWithdrawalInfo[]
            memory withdrawalsInfo = new ValidatorWithdrawalInfo[](1);
        withdrawalsInfo[0] = ValidatorWithdrawalInfo(
            noId,
            0,
            csm.DEPOSIT_SIZE(),
            false
        );
        csm.submitWithdrawals(withdrawalsInfo);
    }

    // Checks that the queue is in the expected state starting from its head.
    function _assertQueueState(
        uint256 priority,
        BatchInfo[] memory exp
    ) internal view {
        (uint128 curr, ) = csm.depositQueuePointers(priority); // queue.head

        for (uint256 i = 0; i < exp.length; ++i) {
            BatchInfo memory b = exp[i];
            Batch item = csm.depositQueueItem(priority, curr);

            assertFalse(
                item.isNil(),
                string.concat(
                    "unexpected end of queue with priority=",
                    priority.toString(),
                    " at index ",
                    i.toString()
                )
            );

            curr = item.next();
            uint256 noId = item.noId();
            uint256 keysInBatch = item.keys();

            assertEq(
                noId,
                b.nodeOperatorId,
                string.concat(
                    "unexpected `nodeOperatorId` at queue with priority=",
                    priority.toString(),
                    " at index ",
                    i.toString()
                )
            );
            assertEq(
                keysInBatch,
                b.count,
                string.concat(
                    "unexpected `count` at queue with priority=",
                    priority.toString(),
                    " at index ",
                    i.toString()
                )
            );
        }

        assertTrue(
            csm.depositQueueItem(priority, curr).isNil(),
            string.concat(
                "unexpected tail of queue with priority=",
                priority.toString()
            )
        );
    }

    function _assertQueueIsEmpty() internal view {
        for (uint256 p = 0; p <= csm.QUEUE_LOWEST_PRIORITY(); ++p) {
            (uint128 curr, ) = csm.depositQueuePointers(p); // queue.head
            assertTrue(
                csm.depositQueueItem(p, curr).isNil(),
                string.concat(
                    "queue with priority=",
                    p.toString(),
                    " is not empty"
                )
            );
        }
    }

    function _printQueue() internal view {
        for (uint256 p = 0; p <= csm.QUEUE_LOWEST_PRIORITY(); ++p) {
            (uint128 curr, ) = csm.depositQueuePointers(p);

            for (;;) {
                Batch item = csm.depositQueueItem(p, curr);
                if (item.isNil()) {
                    break;
                }

                uint256 noId = item.noId();
                uint256 keysInBatch = item.keys();

                console.log(
                    string.concat(
                        "queue.priority=",
                        p.toString(),
                        "[",
                        curr.toString(),
                        "]={noId:",
                        noId.toString(),
                        ",count:",
                        keysInBatch.toString(),
                        "}"
                    )
                );

                curr = item.next();
            }
        }
    }

    function _isQueueDirty(uint256 maxItems) internal returns (bool) {
        // XXX: Mimic a **eth_call** to avoid state changes.
        uint256 snapshot = vm.snapshotState();
        (uint256 toRemove, ) = csm.cleanDepositQueue(maxItems);
        vm.revertToState(snapshot);
        return toRemove > 0;
    }

    function getNodeOperatorSummary(
        uint256 noId
    ) public view returns (NodeOperatorSummary memory) {
        (
            uint256 targetLimitMode,
            uint256 targetValidatorsCount,
            uint256 stuckValidatorsCount,
            uint256 refundedValidatorsCount,
            uint256 stuckPenaltyEndTimestamp,
            uint256 totalExitedValidators,
            uint256 totalDepositedValidators,
            uint256 depositableValidatorsCount
        ) = csm.getNodeOperatorSummary(noId);
        return
            NodeOperatorSummary({
                targetLimitMode: targetLimitMode,
                targetValidatorsCount: targetValidatorsCount,
                stuckValidatorsCount: stuckValidatorsCount,
                refundedValidatorsCount: refundedValidatorsCount,
                stuckPenaltyEndTimestamp: stuckPenaltyEndTimestamp,
                totalExitedValidators: totalExitedValidators,
                totalDepositedValidators: totalDepositedValidators,
                depositableValidatorsCount: depositableValidatorsCount
            });
    }

    function getStakingModuleSummary()
        public
        view
        returns (StakingModuleSummary memory)
    {
        (
            uint256 totalExitedValidators,
            uint256 totalDepositedValidators,
            uint256 depositableValidatorsCount
        ) = csm.getStakingModuleSummary();
        return
            StakingModuleSummary({
                totalExitedValidators: totalExitedValidators,
                totalDepositedValidators: totalDepositedValidators,
                depositableValidatorsCount: depositableValidatorsCount
            });
    }

    // amount can not be lower than EL_REWARDS_STEALING_ADDITIONAL_FINE
    function penalize(uint256 noId, uint256 amount) public {
        csm.reportELRewardsStealingPenalty(
            noId,
            blockhash(block.number),
            amount -
                csm.PARAMETERS_REGISTRY().getElRewardsStealingAdditionalFine(0)
        );
        csm.settleELRewardsStealingPenalty(UintArr(noId));
    }
}

contract CSMCommon is CSMFixtures {
    function setUp() public virtual {
        nodeOperator = nextAddress("NODE_OPERATOR");
        stranger = nextAddress("STRANGER");
        strangerNumberTwo = nextAddress("STRANGER_TWO");
        admin = nextAddress("ADMIN");
        testChargePenaltyRecipient = nextAddress("CHARGERECIPIENT");

        (locator, wstETH, stETH, , ) = initLido();

        feeDistributor = new Stub();
        parametersRegistry = new CSParametersRegistryMock();
        exitPenalties = new ExitPenaltiesMock();

        uint256[2][] memory curve = new uint256[2][](1);
        curve[0] = [uint256(1), BOND_SIZE];
        accounting = new CSAccountingMock(BOND_SIZE, address(wstETH));
        accounting.setFeeDistributor(address(feeDistributor));

        csm = new CSModule({
            moduleType: "community-staking-module",
            lidoLocator: address(locator),
            parametersRegistry: address(parametersRegistry),
            _accounting: address(accounting),
            exitPenalties: address(exitPenalties)
        });

        accounting.setCSM(address(csm));

        _enableInitializers(address(csm));
        csm.initialize({ admin: admin });

        vm.startPrank(admin);
        csm.grantRole(csm.CREATE_NODE_OPERATOR_ROLE(), address(this));
        csm.grantRole(csm.PAUSE_ROLE(), address(this));
        csm.grantRole(csm.RESUME_ROLE(), address(this));
        csm.grantRole(csm.DEFAULT_ADMIN_ROLE(), address(this));
        csm.grantRole(csm.STAKING_ROUTER_ROLE(), address(this));
        csm.grantRole(
            csm.SETTLE_EL_REWARDS_STEALING_PENALTY_ROLE(),
            address(this)
        );
        csm.grantRole(
            csm.REPORT_EL_REWARDS_STEALING_PENALTY_ROLE(),
            address(this)
        );
        csm.grantRole(csm.VERIFIER_ROLE(), address(this));
        vm.stopPrank();

        csm.resume();
    }
}

contract CSMCommonNoRoles is CSMFixtures {
    address internal actor;

    function setUp() public {
        nodeOperator = nextAddress("NODE_OPERATOR");
        stranger = nextAddress("STRANGER");
        admin = nextAddress("ADMIN");
        actor = nextAddress("ACTOR");
        testChargePenaltyRecipient = nextAddress("CHARGERECIPIENT");

        (locator, wstETH, stETH, , ) = initLido();

        feeDistributor = new Stub();
        parametersRegistry = new CSParametersRegistryMock();
        exitPenalties = new ExitPenaltiesMock();
        uint256[2][] memory curve = new uint256[2][](1);
        curve[0] = [uint256(1), BOND_SIZE];
        accounting = new CSAccountingMock(BOND_SIZE, address(wstETH));
        accounting.setFeeDistributor(address(feeDistributor));

        csm = new CSModule({
            moduleType: "community-staking-module",
            lidoLocator: address(locator),
            parametersRegistry: address(parametersRegistry),
            _accounting: address(accounting),
            exitPenalties: address(exitPenalties)
        });

        accounting.setCSM(address(csm));

        _enableInitializers(address(csm));
        csm.initialize({ admin: admin });

        vm.startPrank(admin);
        csm.grantRole(csm.DEFAULT_ADMIN_ROLE(), address(this));
        csm.grantRole(csm.CREATE_NODE_OPERATOR_ROLE(), admin);
        csm.grantRole(csm.RESUME_ROLE(), admin);
        csm.grantRole(csm.VERIFIER_ROLE(), address(this));
        csm.resume();
        vm.stopPrank();
    }
}

contract CsmFuzz is CSMCommon {
    function testFuzz_CreateNodeOperator(
        uint256 keysCount
    ) public assertInvariants {
        keysCount = bound(keysCount, 1, 99);
        createNodeOperator(keysCount);
        assertEq(csm.getNodeOperatorsCount(), 1);
        NodeOperator memory no = csm.getNodeOperator(0);
        assertEq(no.totalAddedKeys, keysCount);
    }

    function testFuzz_CreateMultipleNodeOperators(
        uint256 count
    ) public assertInvariants {
        count = bound(count, 1, 100);
        for (uint256 i = 0; i < count; i++) {
            createNodeOperator(1);
        }
        assertEq(csm.getNodeOperatorsCount(), count);
    }

    function testFuzz_UploadKeys(uint256 keysCount) public assertInvariants {
        keysCount = bound(keysCount, 1, 99);
        createNodeOperator(1);
        uploadMoreKeys(0, keysCount);
        NodeOperator memory no = csm.getNodeOperator(0);
        assertEq(no.totalAddedKeys, keysCount + 1);
    }
}

contract CsmInitialize is CSMCommon {
    using stdStorage for StdStorage;

    function test_constructor() public {
        CSModule csm = new CSModule({
            moduleType: "community-staking-module",
            lidoLocator: address(locator),
            parametersRegistry: address(parametersRegistry),
            _accounting: address(accounting),
            exitPenalties: address(exitPenalties)
        });
        assertEq(csm.getType(), "community-staking-module");
        assertEq(address(csm.LIDO_LOCATOR()), address(locator));
        assertEq(
            address(csm.PARAMETERS_REGISTRY()),
            address(parametersRegistry)
        );
        assertEq(address(csm.ACCOUNTING()), address(accounting));
        assertEq(address(csm.accounting()), address(accounting));
        assertEq(address(csm.EXIT_PENALTIES()), address(exitPenalties));
    }

    function test_constructor_RevertWhen_ZeroLocator() public {
        vm.expectRevert(ICSModule.ZeroLocatorAddress.selector);
        new CSModule({
            moduleType: "community-staking-module",
            lidoLocator: address(0),
            parametersRegistry: address(parametersRegistry),
            _accounting: address(accounting),
            exitPenalties: address(exitPenalties)
        });
    }

    function test_constructor_RevertWhen_ZeroParametersRegistryAddress()
        public
    {
        vm.expectRevert(ICSModule.ZeroParametersRegistryAddress.selector);
        new CSModule({
            moduleType: "community-staking-module",
            lidoLocator: address(locator),
            parametersRegistry: address(0),
            _accounting: address(accounting),
            exitPenalties: address(exitPenalties)
        });
    }

    function test_constructor_RevertWhen_ZeroAccountingAddress() public {
        vm.expectRevert(ICSModule.ZeroAccountingAddress.selector);
        new CSModule({
            moduleType: "community-staking-module",
            lidoLocator: address(locator),
            parametersRegistry: address(parametersRegistry),
            _accounting: address(0),
            exitPenalties: address(exitPenalties)
        });
    }

    function test_constructor_RevertWhen_ZeroExitPenaltiesAddress() public {
        vm.expectRevert(ICSModule.ZeroExitPenaltiesAddress.selector);
        new CSModule({
            moduleType: "community-staking-module",
            lidoLocator: address(locator),
            parametersRegistry: address(parametersRegistry),
            _accounting: address(accounting),
            exitPenalties: address(0)
        });
    }

    function test_constructor_RevertWhen_InitOnImpl() public {
        CSModule csm = new CSModule({
            moduleType: "community-staking-module",
            lidoLocator: address(locator),
            parametersRegistry: address(parametersRegistry),
            _accounting: address(accounting),
            exitPenalties: address(exitPenalties)
        });

        vm.expectRevert(Initializable.InvalidInitialization.selector);
        csm.initialize({ admin: address(this) });
    }

    function test_initialize() public {
        CSModule csm = new CSModule({
            moduleType: "community-staking-module",
            lidoLocator: address(locator),
            parametersRegistry: address(parametersRegistry),
            _accounting: address(accounting),
            exitPenalties: address(exitPenalties)
        });

        _enableInitializers(address(csm));
        csm.initialize({ admin: address(this) });
        assertTrue(csm.hasRole(csm.DEFAULT_ADMIN_ROLE(), address(this)));
        assertEq(csm.getRoleMemberCount(csm.DEFAULT_ADMIN_ROLE()), 1);
        assertTrue(csm.isPaused());
        assertEq(csm.getInitializedVersion(), 2);
    }

    function test_initialize_RevertWhen_ZeroAdminAddress() public {
        CSModule csm = new CSModule({
            moduleType: "community-staking-module",
            lidoLocator: address(locator),
            parametersRegistry: address(parametersRegistry),
            _accounting: address(accounting),
            exitPenalties: address(exitPenalties)
        });

        _enableInitializers(address(csm));
        vm.expectRevert(ICSModule.ZeroAdminAddress.selector);
        csm.initialize({ admin: address(0) });
    }

    function test_finalizeUpgradeV2() public {
        CSModule csm = new CSModule({
            moduleType: "community-staking-module",
            lidoLocator: address(locator),
            parametersRegistry: address(parametersRegistry),
            _accounting: address(accounting),
            exitPenalties: address(exitPenalties)
        });
        _enableInitializers(address(csm));

        csm.finalizeUpgradeV2();
        assertEq(csm.getInitializedVersion(), 2);
    }
<<<<<<< HEAD
=======

    function test_finalizeUpgradeV2_RevertWhen_ZeroExitPenalties() public {
        CSModule csm = new CSModule({
            moduleType: "community-staking-module",
            lidoLocator: address(locator),
            parametersRegistry: address(parametersRegistry)
        });
        _enableInitializers(address(csm));

        vm.expectRevert(ICSModule.ZeroExitPenaltiesAddress.selector);
        csm.finalizeUpgradeV2(address(0));
    }

    function test_finalizeUpgradeV2_cleanStorageSlots() public {
        CSModule csm = new CSModule({
            moduleType: "community-staking-module",
            lidoLocator: address(locator),
            parametersRegistry: address(parametersRegistry)
        });
        _enableInitializers(address(csm));
        bytes32 exitPenaltiesStorageSlot = bytes32(
            stdstore
                .target(address(csm))
                .sig(ICSModule.exitPenalties.selector)
                .find()
        );
        // 0 slot is an internal _queueByPriority mapping which is difficult to target
        vm.store(address(csm), 0, bytes32(type(uint256).max));
        vm.store(
            address(csm),
            exitPenaltiesStorageSlot,
            bytes32(type(uint256).max)
        );

        csm.finalizeUpgradeV2(address(exitPenalties));
        assertEq(vm.load(address(csm), 0), bytes32(0));

        assertEq(address(csm.exitPenalties()), address(exitPenalties));
        bytes12 head;
        address exitPenaltiesAddress;
        bytes32 storageValue = vm.load(address(csm), exitPenaltiesStorageSlot);
        assembly {
            exitPenaltiesAddress := and(
                storageValue,
                0x000000000000000000000000FFFFFFFFFFFFFFFFFFFFFFFFFFFFFFFFFFFFFFFF
            )
            head := shr(160, storageValue)
        }
        assertEq(exitPenaltiesAddress, address(exitPenalties));
        assertEq(head, bytes12(0));
    }
>>>>>>> 29e7607a
}

contract CSMPauseTest is CSMCommon {
    function test_notPausedByDefault() public view {
        assertFalse(csm.isPaused());
    }

    function test_pauseFor() public {
        csm.pauseFor(1 days);
        assertTrue(csm.isPaused());
        assertEq(csm.getResumeSinceTimestamp(), block.timestamp + 1 days);
    }

    function test_pauseFor_indefinitely() public {
        csm.pauseFor(type(uint256).max);
        assertTrue(csm.isPaused());
        assertEq(csm.getResumeSinceTimestamp(), type(uint256).max);
    }

    function test_pauseFor_RevertWhen_ZeroPauseDuration() public {
        vm.expectRevert(PausableUntil.ZeroPauseDuration.selector);
        csm.pauseFor(0);
    }

    function test_resume() public {
        csm.pauseFor(1 days);
        csm.resume();
        assertFalse(csm.isPaused());
    }

    function test_auto_resume() public {
        csm.pauseFor(1 days);
        assertTrue(csm.isPaused());
        vm.warp(block.timestamp + 1 days + 1 seconds);
        assertFalse(csm.isPaused());
    }

    function test_pause_RevertWhen_notAdmin() public {
        expectRoleRevert(stranger, csm.PAUSE_ROLE());
        vm.prank(stranger);
        csm.pauseFor(1 days);
    }

    function test_resume_RevertWhen_notAdmin() public {
        csm.pauseFor(1 days);

        expectRoleRevert(stranger, csm.RESUME_ROLE());
        vm.prank(stranger);
        csm.resume();
    }
}

contract CSMPauseAffectingTest is CSMCommon {
    function test_createNodeOperator_RevertWhen_Paused() public {
        csm.pauseFor(1 days);
        vm.expectRevert(PausableUntil.ResumedExpected.selector);
        csm.createNodeOperator(
            nodeOperator,
            NodeOperatorManagementProperties({
                managerAddress: address(0),
                rewardAddress: address(0),
                extendedManagerPermissions: false
            }),
            address(0)
        );
    }

    function test_addValidatorKeysETH_RevertWhen_Paused() public {
        uint256 noId = createNodeOperator();
        uint16 keysCount = 1;
        (bytes memory keys, bytes memory signatures) = keysSignatures(1, 1);

        csm.pauseFor(1 days);
        vm.expectRevert(PausableUntil.ResumedExpected.selector);
        csm.addValidatorKeysETH(
            nodeOperator,
            noId,
            keysCount,
            keys,
            signatures
        );
    }

    function test_addValidatorKeysStETH_RevertWhen_Paused() public {
        uint256 noId = createNodeOperator();
        uint16 keysCount = 1;
        (bytes memory keys, bytes memory signatures) = keysSignatures(1, 1);

        csm.pauseFor(1 days);
        vm.expectRevert(PausableUntil.ResumedExpected.selector);
        csm.addValidatorKeysStETH(
            nodeOperator,
            noId,
            keysCount,
            keys,
            signatures,
            ICSAccounting.PermitInput({
                value: 0,
                deadline: 0,
                v: 0,
                r: 0,
                s: 0
            })
        );
    }

    function test_addValidatorKeysWstETH_RevertWhen_Paused() public {
        uint256 noId = createNodeOperator();
        uint16 keysCount = 1;
        (bytes memory keys, bytes memory signatures) = keysSignatures(1, 1);

        csm.pauseFor(1 days);
        vm.expectRevert(PausableUntil.ResumedExpected.selector);
        csm.addValidatorKeysWstETH(
            nodeOperator,
            noId,
            keysCount,
            keys,
            signatures,
            ICSAccounting.PermitInput({
                value: 0,
                deadline: 0,
                v: 0,
                r: 0,
                s: 0
            })
        );
    }
}

contract CSMCreateNodeOperator is CSMCommon {
    function test_createNodeOperator() public assertInvariants {
        uint256 nonce = csm.getNonce();
        vm.expectEmit(address(csm));
        emit ICSModule.NodeOperatorAdded(0, nodeOperator, nodeOperator, false);

        uint256 nodeOperatorId = csm.createNodeOperator(
            nodeOperator,
            NodeOperatorManagementProperties({
                managerAddress: address(0),
                rewardAddress: address(0),
                extendedManagerPermissions: false
            }),
            address(0)
        );
        assertEq(csm.getNodeOperatorsCount(), 1);
        assertEq(csm.getNonce(), nonce + 1);
        assertEq(nodeOperatorId, 0);
    }

    function test_createNodeOperator_withCustomAddresses()
        public
        assertInvariants
    {
        address manager = address(154);
        address reward = address(42);

        vm.expectEmit(address(csm));
        emit ICSModule.NodeOperatorAdded(0, manager, reward, false);
        csm.createNodeOperator(
            nodeOperator,
            NodeOperatorManagementProperties({
                managerAddress: manager,
                rewardAddress: reward,
                extendedManagerPermissions: false
            }),
            address(0)
        );

        NodeOperator memory no = csm.getNodeOperator(0);
        assertEq(no.managerAddress, manager);
        assertEq(no.rewardAddress, reward);
        assertEq(no.extendedManagerPermissions, false);
    }

    function test_createNodeOperator_withExtendedManagerPermissions()
        public
        assertInvariants
    {
        address manager = address(154);
        address reward = address(42);

        vm.expectEmit(address(csm));
        emit ICSModule.NodeOperatorAdded(0, manager, reward, true);
        csm.createNodeOperator(
            nodeOperator,
            NodeOperatorManagementProperties({
                managerAddress: manager,
                rewardAddress: reward,
                extendedManagerPermissions: true
            }),
            address(0)
        );

        NodeOperator memory no = csm.getNodeOperator(0);
        assertEq(no.managerAddress, manager);
        assertEq(no.rewardAddress, reward);
        assertEq(no.extendedManagerPermissions, true);
    }

    function test_createNodeOperator_withReferrer() public assertInvariants {
        {
            vm.expectEmit(address(csm));
            emit ICSModule.NodeOperatorAdded(
                0,
                nodeOperator,
                nodeOperator,
                false
            );
            vm.expectEmit(address(csm));
            emit ICSModule.ReferrerSet(0, address(154));
        }
        csm.createNodeOperator(
            nodeOperator,
            NodeOperatorManagementProperties({
                managerAddress: address(0),
                rewardAddress: address(0),
                extendedManagerPermissions: false
            }),
            address(154)
        );
    }

    function test_createNodeOperator_RevertWhen_ZeroSenderAddress() public {
        vm.expectRevert(ICSModule.ZeroSenderAddress.selector);
        csm.createNodeOperator(
            address(0),
            NodeOperatorManagementProperties({
                managerAddress: address(0),
                rewardAddress: address(0),
                extendedManagerPermissions: false
            }),
            address(0)
        );
    }
}

contract CSMAddValidatorKeys is CSMCommon {
    function test_AddValidatorKeysWstETH()
        public
        assertInvariants
        brutalizeMemory
    {
        uint256 noId = createNodeOperator();
        uint256 toWrap = BOND_SIZE + 1 wei;
        vm.deal(nodeOperator, toWrap);
        vm.startPrank(nodeOperator);
        stETH.submit{ value: toWrap }(address(0));
        stETH.approve(address(wstETH), UINT256_MAX);
        wstETH.wrap(toWrap);
        (bytes memory keys, bytes memory signatures) = keysSignatures(1, 1);
        uint256 nonce = csm.getNonce();
        {
            vm.expectEmit(address(csm));
            emit IStakingModule.SigningKeyAdded(noId, keys);
            vm.expectEmit(address(csm));
            emit ICSModule.TotalSigningKeysCountChanged(noId, 2);
            vm.expectEmit(address(csm));
            emit ICSModule.BatchEnqueued(csm.QUEUE_LOWEST_PRIORITY(), noId, 1);
        }
        csm.addValidatorKeysWstETH(
            nodeOperator,
            noId,
            1,
            keys,
            signatures,
            ICSAccounting.PermitInput({
                value: 0,
                deadline: 0,
                v: 0,
                r: 0,
                s: 0
            })
        );
        assertEq(csm.getNonce(), nonce + 1);
    }

    function test_AddValidatorKeysWstETH_keysLimit_withdrawnKeys()
        public
        assertInvariants
        brutalizeMemory
    {
        parametersRegistry.setKeysLimit(0, 1);

        uint256 noId = createNodeOperator();
        csm.obtainDepositData(1, "");
        withdrawKey(noId, 0);

        uint256 toWrap = BOND_SIZE + 1 wei;
        vm.deal(nodeOperator, toWrap);
        vm.startPrank(nodeOperator);
        stETH.submit{ value: toWrap }(address(0));
        stETH.approve(address(wstETH), UINT256_MAX);
        wstETH.wrap(toWrap);
        (bytes memory keys, bytes memory signatures) = keysSignatures(1, 1);

        {
            vm.expectEmit(address(csm));
            emit IStakingModule.SigningKeyAdded(noId, keys);
            vm.expectEmit(address(csm));
            emit ICSModule.TotalSigningKeysCountChanged(noId, 2);
        }
        csm.addValidatorKeysWstETH(
            nodeOperator,
            noId,
            1,
            keys,
            signatures,
            ICSAccounting.PermitInput({
                value: 0,
                deadline: 0,
                v: 0,
                r: 0,
                s: 0
            })
        );
    }

    function test_AddValidatorKeysWstETH_withTargetLimitSet()
        public
        assertInvariants
        brutalizeMemory
    {
        uint256 noId = createNodeOperator();

        csm.updateTargetValidatorsLimits({
            nodeOperatorId: noId,
            targetLimitMode: 1,
            targetLimit: 0
        });

        uint256 toWrap = BOND_SIZE + 1 wei;
        vm.deal(nodeOperator, toWrap);
        vm.startPrank(nodeOperator);
        stETH.submit{ value: toWrap }(address(0));
        stETH.approve(address(wstETH), UINT256_MAX);
        wstETH.wrap(toWrap);
        (bytes memory keys, bytes memory signatures) = keysSignatures(1, 1);
        uint256 nonce = csm.getNonce();

        {
            vm.expectEmit(address(csm));
            emit IStakingModule.SigningKeyAdded(noId, keys);
            vm.expectEmit(address(csm));
            emit ICSModule.TotalSigningKeysCountChanged(noId, 2);
        }
        csm.addValidatorKeysWstETH(
            nodeOperator,
            noId,
            1,
            keys,
            signatures,
            ICSAccounting.PermitInput({
                value: 0,
                deadline: 0,
                v: 0,
                r: 0,
                s: 0
            })
        );
        assertEq(csm.getNonce(), nonce + 1);
        NodeOperator memory no = csm.getNodeOperator(noId);
        assertEq(no.depositableValidatorsCount, 0);
    }

    function test_AddValidatorKeysWstETH_createNodeOperatorRole()
        public
        assertInvariants
        brutalizeMemory
    {
        uint256 noId = createNodeOperator(0);
        uint256 toWrap = BOND_SIZE + 1 wei;
        vm.deal(nodeOperator, toWrap);
        vm.startPrank(nodeOperator);
        stETH.submit{ value: toWrap }(address(0));
        stETH.approve(address(wstETH), UINT256_MAX);
        wstETH.wrap(toWrap);
        vm.stopPrank();
        (bytes memory keys, bytes memory signatures) = keysSignatures(1, 1);
        uint256 nonce = csm.getNonce();

        vm.prank(admin);
        csm.grantRole(csm.CREATE_NODE_OPERATOR_ROLE(), stranger);

        vm.prank(stranger);
        csm.addValidatorKeysWstETH(
            nodeOperator,
            noId,
            1,
            keys,
            signatures,
            ICSAccounting.PermitInput({
                value: 0,
                deadline: 0,
                v: 0,
                r: 0,
                s: 0
            })
        );
        assertEq(csm.getNonce(), nonce + 1);
    }

    function test_AddValidatorKeysWstETH_createNodeOperatorRole_MultipleOperators()
        public
        assertInvariants
        brutalizeMemory
    {
        csm.grantRole(csm.CREATE_NODE_OPERATOR_ROLE(), stranger);

        uint256[] memory ids = new uint256[](3);
        for (uint256 i; i < ids.length; i++) {
            vm.prank(stranger);
            ids[i] = createNodeOperator(0);
        }
        shuffle(ids);

        for (uint256 i; i < ids.length; i++) {
            for (uint256 j; j < 3; j++) {
                uint256 toWrap = BOND_SIZE + 2 wei;
                vm.deal(nodeOperator, toWrap);
                vm.startPrank(nodeOperator);
                stETH.submit{ value: toWrap }(address(0));
                stETH.approve(address(wstETH), UINT256_MAX);
                wstETH.wrap(toWrap);
                vm.stopPrank();
                (bytes memory keys, bytes memory signatures) = keysSignatures(
                    1,
                    1
                );
                uint256 nonce = csm.getNonce();

                vm.prank(stranger);
                csm.addValidatorKeysWstETH(
                    nodeOperator,
                    ids[i],
                    1,
                    keys,
                    signatures,
                    ICSAccounting.PermitInput({
                        value: 0,
                        deadline: 0,
                        v: 0,
                        r: 0,
                        s: 0
                    })
                );
                assertEq(csm.getNonce(), nonce + 1);
            }
        }
    }

    function test_AddValidatorKeysWstETH_withPermit()
        public
        assertInvariants
        brutalizeMemory
    {
        uint256 noId = createNodeOperator();
        uint256 toWrap = BOND_SIZE + 1 wei;
        (bytes memory keys, bytes memory signatures) = keysSignatures(1, 1);

        vm.deal(nodeOperator, toWrap);
        vm.startPrank(nodeOperator);
        stETH.submit{ value: toWrap }(address(0));
        stETH.approve(address(wstETH), UINT256_MAX);
        uint256 wstETHAmount = wstETH.wrap(toWrap);
        uint256 nonce = csm.getNonce();
        {
            vm.expectEmit(address(csm));
            emit IStakingModule.SigningKeyAdded(noId, keys);
            vm.expectEmit(address(csm));
            emit ICSModule.TotalSigningKeysCountChanged(noId, 2);
        }
        csm.addValidatorKeysWstETH(
            nodeOperator,
            noId,
            1,
            keys,
            signatures,
            ICSAccounting.PermitInput({
                value: wstETHAmount,
                deadline: type(uint256).max,
                // mock permit signature
                v: 0,
                r: 0,
                s: 0
            })
        );
        assertEq(csm.getNonce(), nonce + 1);
    }

    function test_AddValidatorKeysStETH()
        public
        assertInvariants
        brutalizeMemory
    {
        uint256 noId = createNodeOperator();
        (bytes memory keys, bytes memory signatures) = keysSignatures(1, 1);

        vm.deal(nodeOperator, BOND_SIZE + 1 wei);
        vm.startPrank(nodeOperator);
        stETH.submit{ value: BOND_SIZE + 1 wei }(address(0));
        uint256 nonce = csm.getNonce();

        {
            vm.expectEmit(address(csm));
            emit IStakingModule.SigningKeyAdded(noId, keys);
            vm.expectEmit(address(csm));
            emit ICSModule.TotalSigningKeysCountChanged(noId, 2);
            vm.expectEmit(address(csm));
            emit ICSModule.BatchEnqueued(csm.QUEUE_LOWEST_PRIORITY(), noId, 1);
        }
        csm.addValidatorKeysStETH(
            nodeOperator,
            noId,
            1,
            keys,
            signatures,
            ICSAccounting.PermitInput({
                value: BOND_SIZE,
                deadline: 0,
                v: 0,
                r: 0,
                s: 0
            })
        );
        assertEq(csm.getNonce(), nonce + 1);
    }

    function test_AddValidatorKeysStETH_keysLimit_withdrawnKeys()
        public
        assertInvariants
        brutalizeMemory
    {
        parametersRegistry.setKeysLimit(0, 1);

        uint256 noId = createNodeOperator();
        csm.obtainDepositData(1, "");
        withdrawKey(noId, 0);

        (bytes memory keys, bytes memory signatures) = keysSignatures(1, 1);

        vm.deal(nodeOperator, BOND_SIZE + 1 wei);
        vm.startPrank(nodeOperator);
        stETH.submit{ value: BOND_SIZE + 1 wei }(address(0));

        {
            vm.expectEmit(address(csm));
            emit IStakingModule.SigningKeyAdded(noId, keys);
            vm.expectEmit(address(csm));
            emit ICSModule.TotalSigningKeysCountChanged(noId, 2);
        }
        csm.addValidatorKeysStETH(
            nodeOperator,
            noId,
            1,
            keys,
            signatures,
            ICSAccounting.PermitInput({
                value: BOND_SIZE,
                deadline: 0,
                v: 0,
                r: 0,
                s: 0
            })
        );
    }

    function test_AddValidatorKeysStETH_withTargetLimitSet()
        public
        assertInvariants
        brutalizeMemory
    {
        uint256 noId = createNodeOperator();

        csm.updateTargetValidatorsLimits({
            nodeOperatorId: noId,
            targetLimitMode: 1,
            targetLimit: 0
        });

        (bytes memory keys, bytes memory signatures) = keysSignatures(1, 1);

        vm.deal(nodeOperator, BOND_SIZE + 1 wei);
        vm.startPrank(nodeOperator);
        stETH.submit{ value: BOND_SIZE + 1 wei }(address(0));
        uint256 nonce = csm.getNonce();

        {
            vm.expectEmit(address(csm));
            emit IStakingModule.SigningKeyAdded(noId, keys);
            vm.expectEmit(address(csm));
            emit ICSModule.TotalSigningKeysCountChanged(noId, 2);
        }
        csm.addValidatorKeysStETH(
            nodeOperator,
            noId,
            1,
            keys,
            signatures,
            ICSAccounting.PermitInput({
                value: BOND_SIZE,
                deadline: 0,
                v: 0,
                r: 0,
                s: 0
            })
        );
        assertEq(csm.getNonce(), nonce + 1);
        NodeOperator memory no = csm.getNodeOperator(noId);
        assertEq(no.depositableValidatorsCount, 0);
    }

    function test_AddValidatorKeysStETH_createNodeOperatorRole()
        public
        assertInvariants
        brutalizeMemory
    {
        uint256 noId = createNodeOperator(0);
        (bytes memory keys, bytes memory signatures) = keysSignatures(1, 1);

        vm.deal(nodeOperator, BOND_SIZE + 1 wei);
        vm.prank(nodeOperator);
        stETH.submit{ value: BOND_SIZE + 1 wei }(address(0));
        uint256 nonce = csm.getNonce();
        vm.prank(admin);
        csm.grantRole(csm.CREATE_NODE_OPERATOR_ROLE(), stranger);

        vm.prank(stranger);
        csm.addValidatorKeysStETH(
            nodeOperator,
            noId,
            1,
            keys,
            signatures,
            ICSAccounting.PermitInput({
                value: BOND_SIZE,
                deadline: 0,
                v: 0,
                r: 0,
                s: 0
            })
        );
        assertEq(csm.getNonce(), nonce + 1);
    }

    function test_AddValidatorKeysStETH_createNodeOperatorRole_MultipleOperators()
        public
        assertInvariants
        brutalizeMemory
    {
        csm.grantRole(csm.CREATE_NODE_OPERATOR_ROLE(), stranger);

        uint256[] memory ids = new uint256[](3);
        for (uint256 i; i < ids.length; i++) {
            vm.prank(stranger);
            ids[i] = createNodeOperator(0);
        }
        shuffle(ids);

        for (uint256 i; i < ids.length; i++) {
            for (uint256 j; j < 3; j++) {
                (bytes memory keys, bytes memory signatures) = keysSignatures(
                    1,
                    1
                );
                vm.deal(nodeOperator, BOND_SIZE + 1 wei);
                vm.prank(nodeOperator);
                stETH.submit{ value: BOND_SIZE + 1 wei }(address(0));
                uint256 nonce = csm.getNonce();

                vm.prank(stranger);
                csm.addValidatorKeysStETH(
                    nodeOperator,
                    ids[i],
                    1,
                    keys,
                    signatures,
                    ICSAccounting.PermitInput({
                        value: BOND_SIZE,
                        deadline: 0,
                        v: 0,
                        r: 0,
                        s: 0
                    })
                );
                assertEq(csm.getNonce(), nonce + 1);
            }
        }
    }

    function test_AddValidatorKeysStETH_withPermit()
        public
        assertInvariants
        brutalizeMemory
    {
        uint256 noId = createNodeOperator();
        (bytes memory keys, bytes memory signatures) = keysSignatures(1, 1);

        uint256 required = accounting.getRequiredBondForNextKeys(0, 1);
        vm.deal(nodeOperator, required);
        vm.prank(nodeOperator);
        stETH.submit{ value: required }(address(0));
        uint256 nonce = csm.getNonce();

        {
            vm.expectEmit(address(csm));
            emit IStakingModule.SigningKeyAdded(noId, keys);
            vm.expectEmit(address(csm));
            emit ICSModule.TotalSigningKeysCountChanged(noId, 2);
        }
        vm.prank(nodeOperator);
        csm.addValidatorKeysStETH(
            nodeOperator,
            noId,
            1,
            keys,
            signatures,
            ICSAccounting.PermitInput({
                value: required,
                deadline: type(uint256).max,
                // mock permit signature
                v: 0,
                r: 0,
                s: 0
            })
        );
        assertEq(csm.getNonce(), nonce + 1);
    }

    function test_AddValidatorKeysETH()
        public
        assertInvariants
        brutalizeMemory
    {
        uint256 noId = createNodeOperator();
        (bytes memory keys, bytes memory signatures) = keysSignatures(1, 1);

        uint256 required = accounting.getRequiredBondForNextKeys(0, 1);
        vm.deal(nodeOperator, required);
        uint256 nonce = csm.getNonce();

        {
            vm.expectEmit(address(csm));
            emit IStakingModule.SigningKeyAdded(noId, keys);
            vm.expectEmit(address(csm));
            emit ICSModule.TotalSigningKeysCountChanged(noId, 2);
            vm.expectEmit(address(csm));
            emit ICSModule.BatchEnqueued(csm.QUEUE_LOWEST_PRIORITY(), noId, 1);
        }
        vm.prank(nodeOperator);
        csm.addValidatorKeysETH{ value: required }(
            nodeOperator,
            noId,
            1,
            keys,
            signatures
        );
        assertEq(csm.getNonce(), nonce + 1);
    }

    function test_AddValidatorKeysETH_keysLimit_withdrawnKeys()
        public
        assertInvariants
        brutalizeMemory
    {
        parametersRegistry.setKeysLimit(0, 1);

        uint256 noId = createNodeOperator();
        csm.obtainDepositData(1, "");
        withdrawKey(noId, 0);

        (bytes memory keys, bytes memory signatures) = keysSignatures(1, 1);

        uint256 required = accounting.getRequiredBondForNextKeys(0, 1);
        vm.deal(nodeOperator, required);

        {
            vm.expectEmit(address(csm));
            emit IStakingModule.SigningKeyAdded(noId, keys);
            vm.expectEmit(address(csm));
            emit ICSModule.TotalSigningKeysCountChanged(noId, 2);
        }
        vm.prank(nodeOperator);
        csm.addValidatorKeysETH{ value: required }(
            nodeOperator,
            noId,
            1,
            keys,
            signatures
        );
    }

    function test_AddValidatorKeysETH_withTargetLimitSet()
        public
        assertInvariants
        brutalizeMemory
    {
        uint256 noId = createNodeOperator();

        csm.updateTargetValidatorsLimits({
            nodeOperatorId: noId,
            targetLimitMode: 1,
            targetLimit: 0
        });

        (bytes memory keys, bytes memory signatures) = keysSignatures(1, 1);

        uint256 required = accounting.getRequiredBondForNextKeys(0, 1);
        vm.deal(nodeOperator, required);
        uint256 nonce = csm.getNonce();

        vm.prank(nodeOperator);
        {
            vm.expectEmit(address(csm));
            emit IStakingModule.SigningKeyAdded(noId, keys);
            vm.expectEmit(address(csm));
            emit ICSModule.TotalSigningKeysCountChanged(noId, 2);
        }
        csm.addValidatorKeysETH{ value: required }(
            nodeOperator,
            noId,
            1,
            keys,
            signatures
        );
        assertEq(csm.getNonce(), nonce + 1);
        NodeOperator memory no = csm.getNodeOperator(noId);
        assertEq(no.depositableValidatorsCount, 0);
    }

    function test_AddValidatorKeysETH_createNodeOperatorRole() public {
        uint256 noId = createNodeOperator(0);
        (bytes memory keys, bytes memory signatures) = keysSignatures(1, 1);

        uint256 required = accounting.getRequiredBondForNextKeys(0, 1);
        vm.deal(stranger, required);
        uint256 nonce = csm.getNonce();
        vm.startPrank(admin);
        csm.grantRole(csm.CREATE_NODE_OPERATOR_ROLE(), stranger);
        vm.stopPrank();

        vm.prank(stranger);
        csm.addValidatorKeysETH{ value: required }(
            nodeOperator,
            noId,
            1,
            keys,
            signatures
        );
        assertEq(csm.getNonce(), nonce + 1);
    }

    function test_AddValidatorKeysETH_createNodeOperatorRole_MultipleOperators()
        public
    {
        csm.grantRole(csm.CREATE_NODE_OPERATOR_ROLE(), stranger);

        uint256[] memory ids = new uint256[](3);
        for (uint256 i; i < ids.length; i++) {
            vm.prank(stranger);
            ids[i] = createNodeOperator(0);
        }
        shuffle(ids);

        for (uint256 i; i < ids.length; i++) {
            for (uint256 j; j < 3; j++) {
                (bytes memory keys, bytes memory signatures) = keysSignatures(
                    1,
                    1
                );
                uint256 required = accounting.getRequiredBondForNextKeys(
                    ids[i],
                    1
                );
                vm.deal(stranger, required);
                uint256 nonce = csm.getNonce();

                vm.prank(stranger);
                csm.addValidatorKeysETH{ value: required }(
                    nodeOperator,
                    ids[i],
                    1,
                    keys,
                    signatures
                );
                assertEq(csm.getNonce(), nonce + 1);
            }
        }
    }

    function test_AddValidatorKeysETH_withMoreEthThanRequired()
        public
        assertInvariants
        brutalizeMemory
    {
        uint256 noId = createNodeOperator();
        (bytes memory keys, bytes memory signatures) = keysSignatures(1, 1);

        uint256 required = accounting.getRequiredBondForNextKeys(0, 1);
        uint256 deposit = required + 1 ether;
        vm.deal(nodeOperator, deposit);
        uint256 nonce = csm.getNonce();

        vm.prank(nodeOperator);
        {
            vm.expectEmit(address(csm));
            emit IStakingModule.SigningKeyAdded(noId, keys);
            vm.expectEmit(address(csm));
            emit ICSModule.TotalSigningKeysCountChanged(noId, 2);
        }
        csm.addValidatorKeysETH{ value: deposit }(
            nodeOperator,
            noId,
            1,
            keys,
            signatures
        );
        assertEq(csm.getNonce(), nonce + 1);
    }
}

contract CSMAddValidatorKeysNegative is CSMCommon {
    function beforeTestSetup(
        bytes4 /* testSelector */
    ) public pure returns (bytes[] memory beforeTestCalldata) {
        beforeTestCalldata = new bytes[](1);
        beforeTestCalldata[0] = abi.encodePacked(this.beforeEach.selector);
    }

    function beforeEach() external {
        createNodeOperator();
    }

    function test_AddValidatorKeysETH_RevertWhen_SenderIsNotEligible() public {
        uint256 noId = csm.getNodeOperatorsCount() - 1;
        uint256 required = accounting.getRequiredBondForNextKeys(0, 1);
        vm.deal(stranger, required);
        vm.expectRevert(ICSModule.SenderIsNotEligible.selector);
        vm.prank(stranger);
        csm.addValidatorKeysETH{ value: required }(
            stranger,
            noId,
            1,
            new bytes(0),
            new bytes(0)
        );
    }

    function test_AddValidatorKeysETH_RevertWhen_CannotAddKeys() public {
        uint256 noId = csm.getNodeOperatorsCount() - 1;
        uint256 required = accounting.getRequiredBondForNextKeys(0, 1);
        vm.deal(stranger, required);
        vm.startPrank(admin);
        csm.grantRole(csm.CREATE_NODE_OPERATOR_ROLE(), stranger);
        vm.stopPrank();

        vm.expectRevert(ICSModule.CannotAddKeys.selector);
        vm.prank(stranger);
        csm.addValidatorKeysETH{ value: required }(
            nodeOperator,
            noId,
            1,
            new bytes(0),
            new bytes(0)
        );
    }

    function test_AddValidatorKeysETH_RevertWhen_NoKeys()
        public
        assertInvariants
    {
        uint256 noId = csm.getNodeOperatorsCount() - 1;
        uint256 required = accounting.getRequiredBondForNextKeys(0, 0);
        vm.deal(nodeOperator, required);
        vm.expectRevert(SigningKeys.InvalidKeysCount.selector);
        vm.prank(nodeOperator);
        csm.addValidatorKeysETH{ value: required }(
            nodeOperator,
            noId,
            0,
            new bytes(0),
            new bytes(0)
        );
    }

    function test_AddValidatorKeysETH_RevertWhen_KeysAndSigsLengthMismatch()
        public
    {
        uint256 noId = csm.getNodeOperatorsCount() - 1;
        uint16 keysCount = 1;
        (bytes memory keys, ) = keysSignatures(keysCount);

        uint256 required = accounting.getRequiredBondForNextKeys(0, 1);
        vm.deal(nodeOperator, required);

        vm.expectRevert(SigningKeys.InvalidLength.selector);
        vm.prank(nodeOperator);
        csm.addValidatorKeysETH{ value: required }(
            nodeOperator,
            noId,
            keysCount,
            keys,
            new bytes(0)
        );
    }

    function test_AddValidatorKeysETH_RevertWhen_ZeroKey()
        public
        assertInvariants
    {
        uint256 noId = csm.getNodeOperatorsCount() - 1;
        uint16 keysCount = 1;
        (
            bytes memory keys,
            bytes memory signatures
        ) = keysSignaturesWithZeroKey(keysCount, 0);

        uint256 required = accounting.getRequiredBondForNextKeys(0, 1);
        vm.deal(nodeOperator, required);

        vm.expectRevert(SigningKeys.EmptyKey.selector);
        vm.prank(nodeOperator);
        csm.addValidatorKeysETH{ value: required }(
            nodeOperator,
            noId,
            keysCount,
            keys,
            signatures
        );
    }

    function test_AddValidatorKeysETH_RevertWhen_KeysLimitExceeded()
        public
        assertInvariants
    {
        uint256 noId = createNodeOperator();
        (bytes memory keys, bytes memory signatures) = keysSignatures(1, 1);

        uint256 required = accounting.getRequiredBondForNextKeys(0, 1);
        vm.deal(nodeOperator, required);

        parametersRegistry.setKeysLimit(0, 1);

        vm.expectRevert(ICSModule.KeysLimitExceeded.selector);
        vm.prank(nodeOperator);
        csm.addValidatorKeysETH{ value: required }(
            nodeOperator,
            noId,
            1,
            keys,
            signatures
        );
    }

    function test_AddValidatorKeysStETH_RevertWhen_SenderIsNotEligible()
        public
    {
        uint256 noId = csm.getNodeOperatorsCount() - 1;
        vm.deal(nodeOperator, BOND_SIZE + 1 wei);
        vm.prank(nodeOperator);
        stETH.submit{ value: BOND_SIZE + 1 wei }(address(0));

        vm.expectRevert(ICSModule.SenderIsNotEligible.selector);
        vm.prank(stranger);
        csm.addValidatorKeysStETH(
            stranger,
            noId,
            1,
            new bytes(0),
            new bytes(0),
            ICSAccounting.PermitInput({
                value: 0,
                deadline: 0,
                v: 0,
                r: 0,
                s: 0
            })
        );
    }

    function test_AddValidatorKeysStETH_RevertWhen_CannotAddKeys() public {
        uint256 noId = csm.getNodeOperatorsCount() - 1;
        vm.deal(nodeOperator, BOND_SIZE + 1 wei);
        vm.prank(nodeOperator);
        stETH.submit{ value: BOND_SIZE + 1 wei }(address(0));
        vm.startPrank(admin);
        csm.grantRole(csm.CREATE_NODE_OPERATOR_ROLE(), stranger);
        vm.stopPrank();

        vm.expectRevert(ICSModule.CannotAddKeys.selector);
        vm.prank(stranger);
        csm.addValidatorKeysStETH(
            nodeOperator,
            noId,
            1,
            new bytes(0),
            new bytes(0),
            ICSAccounting.PermitInput({
                value: 0,
                deadline: 0,
                v: 0,
                r: 0,
                s: 0
            })
        );
    }

    function test_AddValidatorKeysStETH_RevertWhen_NoKeys()
        public
        assertInvariants
    {
        uint256 noId = csm.getNodeOperatorsCount() - 1;
        vm.deal(nodeOperator, BOND_SIZE + 1 wei);
        vm.startPrank(nodeOperator);
        stETH.submit{ value: BOND_SIZE + 1 wei }(address(0));

        vm.expectRevert(SigningKeys.InvalidKeysCount.selector);
        csm.addValidatorKeysStETH(
            nodeOperator,
            noId,
            0,
            new bytes(0),
            new bytes(0),
            ICSAccounting.PermitInput({
                value: 0,
                deadline: 0,
                v: 0,
                r: 0,
                s: 0
            })
        );
    }

    function test_AddValidatorKeysStETH_RevertWhen_KeysAndSigsLengthMismatch()
        public
    {
        uint256 noId = csm.getNodeOperatorsCount() - 1;
        uint16 keysCount = 1;
        (bytes memory keys, ) = keysSignatures(keysCount);

        vm.deal(nodeOperator, BOND_SIZE + 1 wei);
        vm.startPrank(nodeOperator);
        stETH.submit{ value: BOND_SIZE + 1 wei }(address(0));

        vm.expectRevert(SigningKeys.InvalidLength.selector);
        csm.addValidatorKeysStETH(
            nodeOperator,
            noId,
            keysCount,
            keys,
            new bytes(0),
            ICSAccounting.PermitInput({
                value: BOND_SIZE,
                deadline: 0,
                v: 0,
                r: 0,
                s: 0
            })
        );
    }

    function test_AddValidatorKeysStETH_RevertWhen_ZeroKey()
        public
        assertInvariants
    {
        uint256 noId = csm.getNodeOperatorsCount() - 1;
        uint16 keysCount = 1;
        (
            bytes memory keys,
            bytes memory signatures
        ) = keysSignaturesWithZeroKey(keysCount, 0);

        vm.deal(nodeOperator, BOND_SIZE + 1 wei);
        vm.startPrank(nodeOperator);
        stETH.submit{ value: BOND_SIZE + 1 wei }(address(0));

        vm.expectRevert(SigningKeys.EmptyKey.selector);
        csm.addValidatorKeysStETH(
            nodeOperator,
            noId,
            keysCount,
            keys,
            signatures,
            ICSAccounting.PermitInput({
                value: BOND_SIZE,
                deadline: 0,
                v: 0,
                r: 0,
                s: 0
            })
        );
    }

    function test_AddValidatorKeysETH_RevertWhen_InvalidAmount()
        public
        assertInvariants
    {
        uint256 noId = createNodeOperator();
        (bytes memory keys, bytes memory signatures) = keysSignatures(1, 1);

        uint256 required = accounting.getRequiredBondForNextKeys(0, 1);
        vm.deal(nodeOperator, required - 1 ether);

        vm.expectRevert(ICSModule.InvalidAmount.selector);
        vm.prank(nodeOperator);
        csm.addValidatorKeysETH{ value: required - 1 ether }(
            nodeOperator,
            noId,
            1,
            keys,
            signatures
        );
    }

    function test_AddValidatorKeysStETH_RevertWhen_KeysLimitExceeded()
        public
        assertInvariants
    {
        uint256 noId = createNodeOperator();
        (bytes memory keys, bytes memory signatures) = keysSignatures(1, 1);

        vm.deal(nodeOperator, BOND_SIZE + 1 wei);
        vm.startPrank(nodeOperator);
        stETH.submit{ value: BOND_SIZE + 1 wei }(address(0));

        parametersRegistry.setKeysLimit(0, 1);

        vm.expectRevert(ICSModule.KeysLimitExceeded.selector);
        csm.addValidatorKeysStETH(
            nodeOperator,
            noId,
            1,
            keys,
            signatures,
            ICSAccounting.PermitInput({
                value: BOND_SIZE,
                deadline: 0,
                v: 0,
                r: 0,
                s: 0
            })
        );
    }

    function test_AddValidatorKeysWstETH_RevertWhen_SenderIsNotEligible()
        public
    {
        uint256 noId = csm.getNodeOperatorsCount() - 1;
        uint256 toWrap = BOND_SIZE + 1 wei;
        vm.deal(nodeOperator, toWrap);
        vm.startPrank(nodeOperator);
        stETH.submit{ value: toWrap }(address(0));
        stETH.approve(address(wstETH), UINT256_MAX);
        wstETH.wrap(toWrap);
        vm.stopPrank();

        vm.expectRevert(ICSModule.SenderIsNotEligible.selector);
        vm.prank(stranger);
        csm.addValidatorKeysWstETH(
            stranger,
            noId,
            1,
            new bytes(0),
            new bytes(0),
            ICSAccounting.PermitInput({
                value: 0,
                deadline: 0,
                v: 0,
                r: 0,
                s: 0
            })
        );
    }

    function test_AddValidatorKeysWstETH_RevertWhen_CannotAddKeys() public {
        uint256 noId = csm.getNodeOperatorsCount() - 1;
        uint256 toWrap = BOND_SIZE + 1 wei;
        vm.deal(nodeOperator, toWrap);
        vm.startPrank(nodeOperator);
        stETH.submit{ value: toWrap }(address(0));
        stETH.approve(address(wstETH), UINT256_MAX);
        wstETH.wrap(toWrap);
        vm.stopPrank();
        vm.startPrank(admin);
        csm.grantRole(csm.CREATE_NODE_OPERATOR_ROLE(), stranger);
        vm.stopPrank();

        vm.expectRevert(ICSModule.CannotAddKeys.selector);
        vm.prank(stranger);
        csm.addValidatorKeysWstETH(
            nodeOperator,
            noId,
            1,
            new bytes(0),
            new bytes(0),
            ICSAccounting.PermitInput({
                value: 0,
                deadline: 0,
                v: 0,
                r: 0,
                s: 0
            })
        );
    }

    function test_AddValidatorKeysWstETH_RevertWhen_NoKeys()
        public
        assertInvariants
    {
        uint256 noId = csm.getNodeOperatorsCount() - 1;
        uint256 toWrap = BOND_SIZE + 1 wei;
        vm.deal(nodeOperator, toWrap);
        vm.startPrank(nodeOperator);
        stETH.submit{ value: toWrap }(address(0));
        stETH.approve(address(wstETH), UINT256_MAX);
        wstETH.wrap(toWrap);

        vm.expectRevert(SigningKeys.InvalidKeysCount.selector);
        csm.addValidatorKeysWstETH(
            nodeOperator,
            noId,
            0,
            new bytes(0),
            new bytes(0),
            ICSAccounting.PermitInput({
                value: 0,
                deadline: 0,
                v: 0,
                r: 0,
                s: 0
            })
        );
    }

    function test_AddValidatorKeysWstETH_RevertWhen_KeysAndSigsLengthMismatch()
        public
    {
        uint256 noId = csm.getNodeOperatorsCount() - 1;
        uint16 keysCount = 1;
        uint256 toWrap = BOND_SIZE + 1 wei;
        vm.deal(nodeOperator, toWrap);
        vm.startPrank(nodeOperator);
        stETH.submit{ value: toWrap }(address(0));
        stETH.approve(address(wstETH), UINT256_MAX);
        wstETH.wrap(toWrap);
        (bytes memory keys, ) = keysSignatures(keysCount);

        vm.expectRevert(SigningKeys.InvalidLength.selector);
        csm.addValidatorKeysWstETH(
            nodeOperator,
            noId,
            keysCount,
            keys,
            new bytes(0),
            ICSAccounting.PermitInput({
                value: 0,
                deadline: 0,
                v: 0,
                r: 0,
                s: 0
            })
        );
    }

    function test_AddValidatorKeysWstETH_RevertWhen_ZeroKey()
        public
        assertInvariants
    {
        uint256 noId = csm.getNodeOperatorsCount() - 1;
        uint16 keysCount = 1;
        uint256 toWrap = BOND_SIZE + 1 wei;
        vm.deal(nodeOperator, toWrap);
        vm.startPrank(nodeOperator);
        stETH.submit{ value: toWrap }(address(0));
        stETH.approve(address(wstETH), UINT256_MAX);
        wstETH.wrap(toWrap);
        (
            bytes memory keys,
            bytes memory signatures
        ) = keysSignaturesWithZeroKey(keysCount, 0);

        vm.expectRevert(SigningKeys.EmptyKey.selector);
        csm.addValidatorKeysWstETH(
            nodeOperator,
            noId,
            keysCount,
            keys,
            signatures,
            ICSAccounting.PermitInput({
                value: 0,
                deadline: 0,
                v: 0,
                r: 0,
                s: 0
            })
        );
    }

    function test_AddValidatorKeysWstETH_RevertWhen_KeysLimitExceeded()
        public
        assertInvariants
    {
        uint256 noId = createNodeOperator();
        uint256 toWrap = BOND_SIZE + 1 wei;
        vm.deal(nodeOperator, toWrap);
        vm.startPrank(nodeOperator);
        stETH.submit{ value: toWrap }(address(0));
        stETH.approve(address(wstETH), UINT256_MAX);
        wstETH.wrap(toWrap);
        (bytes memory keys, bytes memory signatures) = keysSignatures(1, 1);

        parametersRegistry.setKeysLimit(0, 1);

        vm.expectRevert(ICSModule.KeysLimitExceeded.selector);
        csm.addValidatorKeysWstETH(
            nodeOperator,
            noId,
            1,
            keys,
            signatures,
            ICSAccounting.PermitInput({
                value: 0,
                deadline: 0,
                v: 0,
                r: 0,
                s: 0
            })
        );
    }
}

contract CSMObtainDepositData is CSMCommon {
    // TODO: test with near to real values

    function test_obtainDepositData() public assertInvariants {
        uint256 nodeOperatorId = createNodeOperator(1);
        (bytes memory keys, bytes memory signatures) = csm
            .getSigningKeysWithSignatures(nodeOperatorId, 0, 1);

        vm.expectEmit(address(csm));
        emit ICSModule.DepositableSigningKeysCountChanged(nodeOperatorId, 0);
        (bytes memory obtainedKeys, bytes memory obtainedSignatures) = csm
            .obtainDepositData(1, "");
        assertEq(obtainedKeys, keys);
        assertEq(obtainedSignatures, signatures);
    }

    function test_obtainDepositData_MultipleOperators()
        public
        assertInvariants
    {
        uint256 firstId = createNodeOperator(2);
        uint256 secondId = createNodeOperator(3);
        uint256 thirdId = createNodeOperator(1);

        vm.expectEmit(address(csm));
        emit ICSModule.DepositableSigningKeysCountChanged(firstId, 0);
        vm.expectEmit(address(csm));
        emit ICSModule.DepositableSigningKeysCountChanged(secondId, 0);
        vm.expectEmit(address(csm));
        emit ICSModule.DepositableSigningKeysCountChanged(thirdId, 0);
        csm.obtainDepositData(6, "");
    }

    function test_obtainDepositData_counters() public assertInvariants {
        uint256 keysCount = 1;
        uint256 noId = createNodeOperator(keysCount);
        (bytes memory keys, bytes memory signatures) = csm
            .getSigningKeysWithSignatures(noId, 0, keysCount);

        vm.expectEmit(address(csm));
        emit ICSModule.DepositedSigningKeysCountChanged(noId, keysCount);
        (bytes memory depositedKeys, bytes memory depositedSignatures) = csm
            .obtainDepositData(keysCount, "");

        assertEq(keys, depositedKeys);
        assertEq(signatures, depositedSignatures);

        NodeOperator memory no = csm.getNodeOperator(noId);
        assertEq(no.enqueuedCount, 0);
        assertEq(no.totalDepositedKeys, 1);
        assertEq(no.depositableValidatorsCount, 0);
    }

    function test_obtainDepositData_zeroDeposits() public assertInvariants {
        uint256 noId = createNodeOperator();

        (bytes memory publicKeys, bytes memory signatures) = csm
            .obtainDepositData(0, "");

        assertEq(publicKeys.length, 0);
        assertEq(signatures.length, 0);

        NodeOperator memory no = csm.getNodeOperator(noId);
        assertEq(no.enqueuedCount, 1);
        assertEq(no.totalDepositedKeys, 0);
        assertEq(no.depositableValidatorsCount, 1);
    }

    function test_obtainDepositData_unvettedKeys() public assertInvariants {
        createNodeOperator(2);
        uint256 secondNoId = createNodeOperator(1);
        createNodeOperator(3);

        unvetKeys(secondNoId, 0);

        csm.obtainDepositData(5, "");

        (
            ,
            uint256 totalDepositedValidators,
            uint256 depositableValidatorsCount
        ) = csm.getStakingModuleSummary();
        assertEq(totalDepositedValidators, 5);
        assertEq(depositableValidatorsCount, 0);
    }

    function test_obtainDepositData_counters_WhenLessThanLastBatch()
        public
        assertInvariants
    {
        uint256 noId = createNodeOperator(7);

        vm.expectEmit(address(csm));
        emit ICSModule.DepositedSigningKeysCountChanged(noId, 3);
        csm.obtainDepositData(3, "");

        NodeOperator memory no = csm.getNodeOperator(noId);
        assertEq(no.enqueuedCount, 4);
        assertEq(no.totalDepositedKeys, 3);
        assertEq(no.depositableValidatorsCount, 4);
    }

    function test_obtainDepositData_RevertWhen_NoMoreKeys()
        public
        assertInvariants
    {
        vm.expectRevert(ICSModule.NotEnoughKeys.selector);
        csm.obtainDepositData(1, "");
    }

    function test_obtainDepositData_nonceChanged() public assertInvariants {
        createNodeOperator();
        uint256 nonce = csm.getNonce();

        csm.obtainDepositData(1, "");
        assertEq(csm.getNonce(), nonce + 1);
    }

    function testFuzz_obtainDepositData_MultipleOperators(
        uint256 batchCount,
        uint256 random
    ) public assertInvariants {
        batchCount = bound(batchCount, 1, 20);
        random = bound(random, 1, 20);
        vm.assume(batchCount > random);

        uint256 totalKeys;
        for (uint256 i = 1; i < batchCount + 1; ++i) {
            uint256 keys = i / random + 1;
            createNodeOperator(keys);
            totalKeys += keys;
        }

        csm.obtainDepositData(totalKeys - random, "");

        (
            ,
            uint256 totalDepositedValidators,
            uint256 depositableValidatorsCount
        ) = csm.getStakingModuleSummary();
        assertEq(totalDepositedValidators, totalKeys - random);
        assertEq(depositableValidatorsCount, random);
    }

    function testFuzz_obtainDepositData_OneOperator(
        uint256 batchCount,
        uint256 random
    ) public assertInvariants {
        batchCount = bound(batchCount, 1, 20);
        random = bound(random, 1, 20);
        vm.assume(batchCount > random);

        uint256 totalKeys = 1;
        createNodeOperator(1);
        for (uint256 i = 1; i < batchCount + 1; ++i) {
            uint256 keys = i / random + 1;
            uploadMoreKeys(0, keys);
            totalKeys += keys;
        }

        csm.obtainDepositData(totalKeys - random, "");

        (
            ,
            uint256 totalDepositedValidators,
            uint256 depositableValidatorsCount
        ) = csm.getStakingModuleSummary();
        assertEq(totalDepositedValidators, totalKeys - random);
        assertEq(depositableValidatorsCount, random);

        NodeOperator memory no = csm.getNodeOperator(0);
        assertEq(no.enqueuedCount, random);
        assertEq(no.totalDepositedKeys, totalKeys - random);
        assertEq(no.depositableValidatorsCount, random);
    }
}

contract CsmProposeNodeOperatorManagerAddressChange is CSMCommon {
    function test_proposeNodeOperatorManagerAddressChange() public {
        uint256 noId = createNodeOperator();
        NodeOperator memory no = csm.getNodeOperator(noId);
        assertEq(no.managerAddress, nodeOperator);
        assertEq(no.rewardAddress, nodeOperator);

        vm.expectEmit(address(csm));
        emit INOAddresses.NodeOperatorManagerAddressChangeProposed(
            noId,
            address(0),
            stranger
        );
        vm.prank(nodeOperator);
        csm.proposeNodeOperatorManagerAddressChange(noId, stranger);
        assertEq(no.managerAddress, nodeOperator);
        assertEq(no.rewardAddress, nodeOperator);
    }

    function test_proposeNodeOperatorManagerAddressChange_proposeNew() public {
        uint256 noId = createNodeOperator();
        NodeOperator memory no = csm.getNodeOperator(noId);
        assertEq(no.managerAddress, nodeOperator);
        assertEq(no.rewardAddress, nodeOperator);

        vm.prank(nodeOperator);
        csm.proposeNodeOperatorManagerAddressChange(noId, stranger);

        vm.expectEmit(address(csm));
        emit INOAddresses.NodeOperatorManagerAddressChangeProposed(
            noId,
            stranger,
            strangerNumberTwo
        );
        vm.prank(nodeOperator);
        csm.proposeNodeOperatorManagerAddressChange(noId, strangerNumberTwo);
        assertEq(no.managerAddress, nodeOperator);
        assertEq(no.rewardAddress, nodeOperator);
    }

    function test_proposeNodeOperatorManagerAddressChange_RevertWhen_NoNodeOperator()
        public
    {
        vm.expectRevert(ICSModule.NodeOperatorDoesNotExist.selector);
        csm.proposeNodeOperatorManagerAddressChange(0, stranger);
    }

    function test_proposeNodeOperatorManagerAddressChange_RevertWhen_NotManager()
        public
    {
        uint256 noId = createNodeOperator();
        vm.expectRevert(INOAddresses.SenderIsNotManagerAddress.selector);
        csm.proposeNodeOperatorManagerAddressChange(noId, stranger);
    }

    function test_proposeNodeOperatorManagerAddressChange_RevertWhen_AlreadyProposed()
        public
    {
        uint256 noId = createNodeOperator();
        vm.prank(nodeOperator);
        csm.proposeNodeOperatorManagerAddressChange(noId, stranger);

        vm.expectRevert(INOAddresses.AlreadyProposed.selector);
        vm.prank(nodeOperator);
        csm.proposeNodeOperatorManagerAddressChange(noId, stranger);
    }

    function test_proposeNodeOperatorManagerAddressChange_RevertWhen_SameAddressProposed()
        public
    {
        uint256 noId = createNodeOperator();
        vm.expectRevert(INOAddresses.SameAddress.selector);
        vm.prank(nodeOperator);
        csm.proposeNodeOperatorManagerAddressChange(noId, nodeOperator);
    }
}

contract CsmConfirmNodeOperatorManagerAddressChange is CSMCommon {
    function test_confirmNodeOperatorManagerAddressChange() public {
        uint256 noId = createNodeOperator();
        NodeOperator memory no = csm.getNodeOperator(noId);
        assertEq(no.managerAddress, nodeOperator);
        assertEq(no.rewardAddress, nodeOperator);

        vm.prank(nodeOperator);
        csm.proposeNodeOperatorManagerAddressChange(noId, stranger);

        vm.expectEmit(address(csm));
        emit INOAddresses.NodeOperatorManagerAddressChanged(
            noId,
            nodeOperator,
            stranger
        );
        vm.prank(stranger);
        csm.confirmNodeOperatorManagerAddressChange(noId);

        no = csm.getNodeOperator(noId);
        assertEq(no.managerAddress, stranger);
        assertEq(no.rewardAddress, nodeOperator);
    }

    function test_confirmNodeOperatorManagerAddressChange_RevertWhen_NoNodeOperator()
        public
    {
        vm.expectRevert(ICSModule.NodeOperatorDoesNotExist.selector);
        csm.confirmNodeOperatorManagerAddressChange(0);
    }

    function test_confirmNodeOperatorManagerAddressChange_RevertWhen_NotProposed()
        public
    {
        uint256 noId = createNodeOperator();
        vm.expectRevert(INOAddresses.SenderIsNotProposedAddress.selector);
        vm.prank(stranger);
        csm.confirmNodeOperatorManagerAddressChange(noId);
    }

    function test_confirmNodeOperatorManagerAddressChange_RevertWhen_OtherProposed()
        public
    {
        uint256 noId = createNodeOperator();
        vm.prank(nodeOperator);
        csm.proposeNodeOperatorManagerAddressChange(noId, stranger);

        vm.expectRevert(INOAddresses.SenderIsNotProposedAddress.selector);
        vm.prank(nextAddress());
        csm.confirmNodeOperatorManagerAddressChange(noId);
    }
}

contract CsmProposeNodeOperatorRewardAddressChange is CSMCommon {
    function test_proposeNodeOperatorRewardAddressChange() public {
        uint256 noId = createNodeOperator();
        NodeOperator memory no = csm.getNodeOperator(noId);
        assertEq(no.managerAddress, nodeOperator);
        assertEq(no.rewardAddress, nodeOperator);

        vm.expectEmit(address(csm));
        emit INOAddresses.NodeOperatorRewardAddressChangeProposed(
            noId,
            address(0),
            stranger
        );
        vm.prank(nodeOperator);
        csm.proposeNodeOperatorRewardAddressChange(noId, stranger);
        assertEq(no.managerAddress, nodeOperator);
        assertEq(no.rewardAddress, nodeOperator);
    }

    function test_proposeNodeOperatorRewardAddressChange_proposeNew() public {
        uint256 noId = createNodeOperator();
        NodeOperator memory no = csm.getNodeOperator(noId);
        assertEq(no.managerAddress, nodeOperator);
        assertEq(no.rewardAddress, nodeOperator);

        vm.prank(nodeOperator);
        csm.proposeNodeOperatorRewardAddressChange(noId, stranger);

        vm.expectEmit(address(csm));
        emit INOAddresses.NodeOperatorRewardAddressChangeProposed(
            noId,
            stranger,
            strangerNumberTwo
        );
        vm.prank(nodeOperator);
        csm.proposeNodeOperatorRewardAddressChange(noId, strangerNumberTwo);
        assertEq(no.managerAddress, nodeOperator);
        assertEq(no.rewardAddress, nodeOperator);
    }

    function test_proposeNodeOperatorRewardAddressChange_RevertWhen_NoNodeOperator()
        public
    {
        vm.expectRevert(ICSModule.NodeOperatorDoesNotExist.selector);
        csm.proposeNodeOperatorRewardAddressChange(0, stranger);
    }

    function test_proposeNodeOperatorRewardAddressChange_RevertWhen_NotRewardAddress()
        public
    {
        uint256 noId = createNodeOperator();
        vm.expectRevert(INOAddresses.SenderIsNotRewardAddress.selector);
        csm.proposeNodeOperatorRewardAddressChange(noId, stranger);
    }

    function test_proposeNodeOperatorRewardAddressChange_RevertWhen_AlreadyProposed()
        public
    {
        uint256 noId = createNodeOperator();
        vm.prank(nodeOperator);
        csm.proposeNodeOperatorRewardAddressChange(noId, stranger);

        vm.expectRevert(INOAddresses.AlreadyProposed.selector);
        vm.prank(nodeOperator);
        csm.proposeNodeOperatorRewardAddressChange(noId, stranger);
    }

    function test_proposeNodeOperatorRewardAddressChange_RevertWhen_SameAddressProposed()
        public
    {
        uint256 noId = createNodeOperator();
        vm.expectRevert(INOAddresses.SameAddress.selector);
        vm.prank(nodeOperator);
        csm.proposeNodeOperatorRewardAddressChange(noId, nodeOperator);
    }
}

contract CsmConfirmNodeOperatorRewardAddressChange is CSMCommon {
    function test_confirmNodeOperatorRewardAddressChange() public {
        uint256 noId = createNodeOperator();
        NodeOperator memory no = csm.getNodeOperator(noId);
        assertEq(no.managerAddress, nodeOperator);
        assertEq(no.rewardAddress, nodeOperator);

        vm.prank(nodeOperator);
        csm.proposeNodeOperatorRewardAddressChange(noId, stranger);

        vm.expectEmit(address(csm));
        emit INOAddresses.NodeOperatorRewardAddressChanged(
            noId,
            nodeOperator,
            stranger
        );
        vm.prank(stranger);
        csm.confirmNodeOperatorRewardAddressChange(noId);

        no = csm.getNodeOperator(noId);
        assertEq(no.managerAddress, nodeOperator);
        assertEq(no.rewardAddress, stranger);
    }

    function test_confirmNodeOperatorRewardAddressChange_RevertWhen_NoNodeOperator()
        public
    {
        vm.expectRevert(ICSModule.NodeOperatorDoesNotExist.selector);
        csm.confirmNodeOperatorRewardAddressChange(0);
    }

    function test_confirmNodeOperatorRewardAddressChange_RevertWhen_NotProposed()
        public
    {
        uint256 noId = createNodeOperator();
        vm.expectRevert(INOAddresses.SenderIsNotProposedAddress.selector);
        vm.prank(stranger);
        csm.confirmNodeOperatorRewardAddressChange(noId);
    }

    function test_confirmNodeOperatorRewardAddressChange_RevertWhen_OtherProposed()
        public
    {
        uint256 noId = createNodeOperator();
        vm.prank(nodeOperator);
        csm.proposeNodeOperatorRewardAddressChange(noId, stranger);

        vm.expectRevert(INOAddresses.SenderIsNotProposedAddress.selector);
        vm.prank(nextAddress());
        csm.confirmNodeOperatorRewardAddressChange(noId);
    }
}

contract CsmResetNodeOperatorManagerAddress is CSMCommon {
    function test_resetNodeOperatorManagerAddress() public {
        uint256 noId = createNodeOperator();

        vm.prank(nodeOperator);
        csm.proposeNodeOperatorRewardAddressChange(noId, stranger);
        vm.prank(stranger);
        csm.confirmNodeOperatorRewardAddressChange(noId);

        vm.expectEmit(address(csm));
        emit INOAddresses.NodeOperatorManagerAddressChanged(
            noId,
            nodeOperator,
            stranger
        );
        vm.prank(stranger);
        csm.resetNodeOperatorManagerAddress(noId);

        NodeOperator memory no = csm.getNodeOperator(noId);
        assertEq(no.managerAddress, stranger);
        assertEq(no.rewardAddress, stranger);
    }

    function test_resetNodeOperatorManagerAddress_proposedManagerAddressIsReset()
        public
    {
        uint256 noId = createNodeOperator();
        address manager = nextAddress("MANAGER");

        vm.startPrank(nodeOperator);
        csm.proposeNodeOperatorManagerAddressChange(noId, manager);
        csm.proposeNodeOperatorRewardAddressChange(noId, stranger);
        vm.stopPrank();

        vm.startPrank(stranger);
        csm.confirmNodeOperatorRewardAddressChange(noId);
        csm.resetNodeOperatorManagerAddress(noId);
        vm.stopPrank();

        vm.expectRevert(INOAddresses.SenderIsNotProposedAddress.selector);
        vm.prank(manager);
        csm.confirmNodeOperatorManagerAddressChange(noId);
    }

    function test_resetNodeOperatorManagerAddress_RevertWhen_NoNodeOperator()
        public
    {
        vm.expectRevert(ICSModule.NodeOperatorDoesNotExist.selector);
        csm.resetNodeOperatorManagerAddress(0);
    }

    function test_resetNodeOperatorManagerAddress_RevertWhen_NotRewardAddress()
        public
    {
        uint256 noId = createNodeOperator();
        vm.expectRevert(INOAddresses.SenderIsNotRewardAddress.selector);
        vm.prank(stranger);
        csm.resetNodeOperatorManagerAddress(noId);
    }

    function test_resetNodeOperatorManagerAddress_RevertWhen_SameAddress()
        public
    {
        uint256 noId = createNodeOperator();
        vm.expectRevert(INOAddresses.SameAddress.selector);
        vm.prank(nodeOperator);
        csm.resetNodeOperatorManagerAddress(noId);
    }

    function test_resetNodeOperatorManagerAddress_RevertWhen_ExtendedPermissions()
        public
    {
        uint256 noId = createNodeOperator(true);
        vm.expectRevert(INOAddresses.MethodCallIsNotAllowed.selector);
        vm.prank(nodeOperator);
        csm.resetNodeOperatorManagerAddress(noId);
    }
}

contract CsmChangeNodeOperatorRewardAddress is CSMCommon {
    function test_changeNodeOperatorRewardAddress() public {
        uint256 noId = createNodeOperator(true);

        vm.expectEmit(address(csm));
        emit INOAddresses.NodeOperatorRewardAddressChanged(
            noId,
            nodeOperator,
            stranger
        );
        vm.prank(nodeOperator);
        csm.changeNodeOperatorRewardAddress(noId, stranger);

        NodeOperator memory no = csm.getNodeOperator(noId);
        assertEq(no.managerAddress, nodeOperator);
        assertEq(no.rewardAddress, stranger);
    }

    function test_changeNodeOperatorRewardAddress_proposedRewardAddressReset()
        public
    {
        uint256 noId = createNodeOperator(true);

        vm.startPrank(nodeOperator);
        csm.proposeNodeOperatorRewardAddressChange(noId, nextAddress());
        csm.changeNodeOperatorRewardAddress(noId, stranger);
        vm.stopPrank();

        NodeOperator memory no = csm.getNodeOperator(noId);
        assertEq(no.managerAddress, nodeOperator);
        assertEq(no.rewardAddress, stranger);
        assertEq(no.proposedRewardAddress, address(0));
    }

    function test_changeNodeOperatorRewardAddress_RevertWhen_NoNodeOperator()
        public
    {
        vm.expectRevert(ICSModule.NodeOperatorDoesNotExist.selector);
        vm.prank(nodeOperator);
        csm.changeNodeOperatorRewardAddress(0, stranger);
    }

    function test_changeNodeOperatorRewardAddress_RevertWhen_ZeroRewardAddress()
        public
    {
        uint256 noId = createNodeOperator(true);
        vm.expectRevert(INOAddresses.ZeroRewardAddress.selector);
        vm.prank(nodeOperator);
        csm.changeNodeOperatorRewardAddress(noId, address(0));
    }

    function test_changeNodeOperatorRewardAddress_RevertWhen_NotManagerAddress()
        public
    {
        uint256 noId = createNodeOperator(true);
        vm.expectRevert(INOAddresses.SenderIsNotManagerAddress.selector);
        vm.prank(stranger);
        csm.changeNodeOperatorRewardAddress(noId, stranger);
    }

    function test_changeNodeOperatorRewardAddress_RevertWhen_SenderIsRewardAddress()
        public
    {
        uint256 noId = createNodeOperator(true);
        vm.prank(nodeOperator);
        csm.proposeNodeOperatorRewardAddressChange(noId, stranger);
        vm.prank(stranger);
        csm.confirmNodeOperatorRewardAddressChange(noId);

        vm.expectRevert(INOAddresses.SenderIsNotManagerAddress.selector);
        vm.prank(stranger);
        csm.changeNodeOperatorRewardAddress(0, stranger);
    }

    function test_changeNodeOperatorRewardAddress_RevertWhen_NoExtendedPermissions()
        public
    {
        uint256 noId = createNodeOperator(false);
        vm.expectRevert(INOAddresses.MethodCallIsNotAllowed.selector);
        vm.prank(nodeOperator);
        csm.changeNodeOperatorRewardAddress(noId, stranger);
    }
}

contract CsmVetKeys is CSMCommon {
    function test_vetKeys_OnUploadKeys() public assertInvariants {
        uint256 noId = createNodeOperator(2);

        vm.expectEmit(address(csm));
        emit ICSModule.VettedSigningKeysCountChanged(noId, 3);
        vm.expectEmit(address(csm));
        emit ICSModule.BatchEnqueued(csm.QUEUE_LOWEST_PRIORITY(), noId, 1);
        uploadMoreKeys(noId, 1);

        NodeOperator memory no = csm.getNodeOperator(noId);
        assertEq(no.totalVettedKeys, 3);

        BatchInfo[] memory exp = new BatchInfo[](2);
        exp[0] = BatchInfo({ nodeOperatorId: noId, count: 2 });
        exp[1] = BatchInfo({ nodeOperatorId: noId, count: 1 });
        _assertQueueState(csm.QUEUE_LOWEST_PRIORITY(), exp);
    }

    function test_vetKeys_Counters() public assertInvariants {
        uint256 noId = createNodeOperator(false);
        uint256 nonce = csm.getNonce();
        uploadMoreKeys(noId, 1);

        NodeOperator memory no = csm.getNodeOperator(noId);
        assertEq(no.totalVettedKeys, 1);
        assertEq(no.depositableValidatorsCount, 1);
        assertEq(csm.getNonce(), nonce + 1);
    }

    function test_vetKeys_VettedBackViaRemoveKey() public assertInvariants {
        uint256 noId = createNodeOperator(7);
        NodeOperator memory no = csm.getNodeOperator(noId);
        assertEq(no.totalVettedKeys, 7);
        unvetKeys({ noId: noId, to: 4 });
        no = csm.getNodeOperator(noId);
        assertEq(no.totalVettedKeys, 4);

        vm.expectEmit(address(csm));
        emit ICSModule.VettedSigningKeysCountChanged(noId, 5); // 7 - 2 removed at the next step.

        vm.prank(nodeOperator);
        csm.removeKeys(noId, 4, 2); // Remove keys 4 and 5.

        no = csm.getNodeOperator(noId);
        assertEq(no.totalVettedKeys, 5);
    }
}

contract CsmQueueOps is CSMCommon {
    uint256 internal constant LOOKUP_DEPTH = 150; // derived from maxDepositsPerBlock

    function test_emptyQueueIsClean() public assertInvariants {
        bool isDirty = _isQueueDirty(LOOKUP_DEPTH);
        assertFalse(isDirty, "queue should be clean");
    }

    function test_queueIsDirty_WhenHasBatchOfNonDepositableOperator()
        public
        assertInvariants
    {
        uint256 noId = createNodeOperator({ keysCount: 2 });
        unvetKeys({ noId: noId, to: 0 }); // One of the ways to set `depositableValidatorsCount` to 0.

        bool isDirty = _isQueueDirty(LOOKUP_DEPTH);
        assertTrue(isDirty, "queue should be dirty");
    }

    function test_queueIsDirty_WhenHasBatchWithNoDepositableKeys()
        public
        assertInvariants
    {
        uint256 noId = createNodeOperator({ keysCount: 2 });
        uploadMoreKeys(noId, 1);
        unvetKeys({ noId: noId, to: 2 });
        bool isDirty = _isQueueDirty(LOOKUP_DEPTH);
        assertTrue(isDirty, "queue should be dirty");
    }

    function test_queueIsClean_AfterCleanup() public assertInvariants {
        uint256 noId = createNodeOperator({ keysCount: 2 });
        uploadMoreKeys(noId, 1);
        unvetKeys({ noId: noId, to: 2 });

        (uint256 toRemove, ) = csm.cleanDepositQueue(LOOKUP_DEPTH);
        assertEq(toRemove, 1, "should remove 1 batch");

        bool isDirty = _isQueueDirty(LOOKUP_DEPTH);
        assertFalse(isDirty, "queue should be clean");
    }

    function test_cleanup_emptyQueue() public assertInvariants {
        _assertQueueIsEmpty();

        (uint256 toRemove, ) = csm.cleanDepositQueue(LOOKUP_DEPTH);
        assertEq(toRemove, 0, "queue should be clean");
    }

    function test_cleanup_RevertWhen_zeroDepth() public assertInvariants {
        vm.expectRevert(IQueueLib.QueueLookupNoLimit.selector);
        csm.cleanDepositQueue(0);
    }

    function test_cleanup_WhenMultipleInvalidBatchesInRow()
        public
        assertInvariants
    {
        createNodeOperator({ keysCount: 3 });
        createNodeOperator({ keysCount: 5 });
        createNodeOperator({ keysCount: 1 });

        uploadMoreKeys(1, 2);

        unvetKeys({ noId: 1, to: 2 });
        unvetKeys({ noId: 2, to: 0 });

        uint256 toRemove;

        // Operator noId=1 has 1 dangling batch after unvetting.
        // Operator noId=2 is unvetted.
        (toRemove, ) = csm.cleanDepositQueue(LOOKUP_DEPTH);
        assertEq(toRemove, 2, "should remove 2 batch");

        // let's check the state of the queue
        BatchInfo[] memory exp = new BatchInfo[](2);
        exp[0] = BatchInfo({ nodeOperatorId: 0, count: 3 });
        exp[1] = BatchInfo({ nodeOperatorId: 1, count: 5 });
        _assertQueueState(csm.QUEUE_LOWEST_PRIORITY(), exp);

        (toRemove, ) = csm.cleanDepositQueue(LOOKUP_DEPTH);
        assertEq(toRemove, 0, "queue should be clean");
    }

    function test_cleanup_WhenAllBatchesInvalid() public assertInvariants {
        createNodeOperator({ keysCount: 2 });
        createNodeOperator({ keysCount: 2 });
        unvetKeys({ noId: 0, to: 0 });
        unvetKeys({ noId: 1, to: 0 });

        (uint256 toRemove, ) = csm.cleanDepositQueue(LOOKUP_DEPTH);
        assertEq(toRemove, 2, "should remove all batches");

        _assertQueueIsEmpty();
    }

    function test_cleanup_ToVisitCounterIsCorrect() public {
        createNodeOperator({ keysCount: 3 }); // noId: 0
        createNodeOperator({ keysCount: 5 }); // noId: 1
        createNodeOperator({ keysCount: 1 }); // noId: 2
        createNodeOperator({ keysCount: 4 }); // noId: 3
        createNodeOperator({ keysCount: 2 }); // noId: 4

        uploadMoreKeys({ noId: 1, keysCount: 2 });
        uploadMoreKeys({ noId: 3, keysCount: 2 });
        uploadMoreKeys({ noId: 4, keysCount: 2 });

        unvetKeys({ noId: 1, to: 2 });
        unvetKeys({ noId: 2, to: 0 });

        // Items marked with * below are supposed to be removed.
        // (0;3) (1;5) *(2;1) (3;4) (4;2) *(1;2) (3;2) (4;2)

        uint256 snapshot = vm.snapshotState();

        {
            (uint256 toRemove, uint256 toVisit) = csm.cleanDepositQueue({
                maxItems: 10
            });
            assertEq(toRemove, 2, "toRemove != 2");
            assertEq(toVisit, 6, "toVisit != 6");
        }

        vm.revertToState(snapshot);

        {
            (uint256 toRemove, uint256 toVisit) = csm.cleanDepositQueue({
                maxItems: 6
            });
            assertEq(toRemove, 2, "toRemove != 2");
            assertEq(toVisit, 6, "toVisit != 6");
        }
    }

    function test_updateDepositableValidatorsCount_NothingToDo()
        public
        assertInvariants
    {
        // `updateDepositableValidatorsCount` will be called on creating a node operator and uploading a key.
        uint256 noId = createNodeOperator();

        (, , uint256 depositableBefore) = csm.getStakingModuleSummary();
        uint256 nonceBefore = csm.getNonce();

        vm.recordLogs();
        csm.updateDepositableValidatorsCount(noId);

        (, , uint256 depositableAfter) = csm.getStakingModuleSummary();
        uint256 nonceAfter = csm.getNonce();
        Vm.Log[] memory logs = vm.getRecordedLogs();

        assertEq(depositableBefore, depositableAfter);
        assertEq(nonceBefore, nonceAfter);
        assertEq(logs.length, 0);
    }

    function test_queueNormalized_WhenSkippedKeysAndTargetValidatorsLimitRaised()
        public
    {
        uint256 noId = createNodeOperator(7);
        csm.updateTargetValidatorsLimits({
            nodeOperatorId: noId,
            targetLimitMode: 1,
            targetLimit: 0
        });
        csm.cleanDepositQueue(1);

        vm.expectEmit(address(csm));
        emit ICSModule.BatchEnqueued(csm.QUEUE_LOWEST_PRIORITY(), noId, 7);

        csm.updateTargetValidatorsLimits({
            nodeOperatorId: noId,
            targetLimitMode: 1,
            targetLimit: 7
        });
    }

    function test_queueNormalized_WhenWithdrawalChangesDepositable()
        public
        assertInvariants
    {
        uint256 noId = createNodeOperator(7);
        csm.updateTargetValidatorsLimits({
            nodeOperatorId: noId,
            targetLimitMode: 1,
            targetLimit: 2
        });
        csm.obtainDepositData(2, "");
        csm.cleanDepositQueue(1);

        ValidatorWithdrawalInfo[]
            memory withdrawalInfo = new ValidatorWithdrawalInfo[](1);

        withdrawalInfo[0] = ValidatorWithdrawalInfo(
            noId,
            0,
            csm.DEPOSIT_SIZE(),
            false
        );

        vm.expectEmit(address(csm));
        emit ICSModule.BatchEnqueued(csm.QUEUE_LOWEST_PRIORITY(), noId, 1);
        csm.submitWithdrawals(withdrawalInfo);
    }
}

contract CsmPriorityQueue is CSMCommon {
    uint256 constant LOOKUP_DEPTH = 150;

    uint32 constant PRIORITY_QUEUE = 0;
    uint32 constant MAX_DEPOSITS = 10;

    uint32 REGULAR_QUEUE;

    function setUp() public override {
        super.setUp();
        // Just to make sure we configured defaults properly and check things properly.
        assertNotEq(PRIORITY_QUEUE, csm.QUEUE_LOWEST_PRIORITY());
        assertNotEq(PRIORITY_QUEUE, csm.QUEUE_LEGACY_PRIORITY());
        REGULAR_QUEUE = uint32(csm.QUEUE_LOWEST_PRIORITY());
    }

    function test_enqueueToPriorityQueue_LessThanMaxDeposits() public {
        uint256 noId = createNodeOperator(0);

        _assertQueueEmpty(PRIORITY_QUEUE);
        _enablePriorityQueue(PRIORITY_QUEUE, MAX_DEPOSITS);

        {
            vm.expectEmit(address(csm));
            emit ICSModule.BatchEnqueued(PRIORITY_QUEUE, noId, 8);

            uploadMoreKeys(noId, 8);
        }

        _assertQueueEmpty(REGULAR_QUEUE);

        BatchInfo[] memory exp = new BatchInfo[](1);

        exp[0] = BatchInfo({ nodeOperatorId: noId, count: 8 });
        _assertQueueState(PRIORITY_QUEUE, exp);
    }

    function test_enqueueToPriorityQueue_MoreThanMaxDeposits() public {
        uint256 noId = createNodeOperator(0);

        _assertQueueEmpty(PRIORITY_QUEUE);
        _enablePriorityQueue(PRIORITY_QUEUE, MAX_DEPOSITS);

        {
            vm.expectEmit(address(csm));
            emit ICSModule.BatchEnqueued(PRIORITY_QUEUE, noId, 10);

            vm.expectEmit(address(csm));
            emit ICSModule.BatchEnqueued(REGULAR_QUEUE, noId, 5);

            uploadMoreKeys(noId, 15);
        }

        BatchInfo[] memory exp = new BatchInfo[](1);

        exp[0] = BatchInfo({ nodeOperatorId: noId, count: 10 });
        _assertQueueState(PRIORITY_QUEUE, exp);

        exp[0] = BatchInfo({ nodeOperatorId: noId, count: 5 });
        _assertQueueState(REGULAR_QUEUE, exp);
    }

    function test_enqueueToPriorityQueue_AlreadyEnqueuedLessThanMaxDeposits()
        public
    {
        uint256 noId = createNodeOperator(0);

        _assertQueueEmpty(PRIORITY_QUEUE);
        _enablePriorityQueue(PRIORITY_QUEUE, MAX_DEPOSITS);

        uploadMoreKeys(noId, 8);

        {
            vm.expectEmit(address(csm));
            emit ICSModule.BatchEnqueued(PRIORITY_QUEUE, noId, 2);

            vm.expectEmit(address(csm));
            emit ICSModule.BatchEnqueued(REGULAR_QUEUE, noId, 10);

            uploadMoreKeys(noId, 12);
        }

        BatchInfo[] memory exp = new BatchInfo[](2);

        exp[0] = BatchInfo({ nodeOperatorId: noId, count: 8 });
        exp[1] = BatchInfo({ nodeOperatorId: noId, count: 2 });
        _assertQueueState(PRIORITY_QUEUE, exp);

        exp = new BatchInfo[](1);

        exp[0] = BatchInfo({ nodeOperatorId: noId, count: 10 });
        _assertQueueState(REGULAR_QUEUE, exp);
    }

    function test_enqueueToPriorityQueue_AlreadyEnqueuedMoreThanMaxDeposits()
        public
    {
        uint256 noId = createNodeOperator(0);

        _assertQueueEmpty(PRIORITY_QUEUE);
        _enablePriorityQueue(PRIORITY_QUEUE, MAX_DEPOSITS);

        uploadMoreKeys(noId, 12);

        {
            vm.expectEmit(address(csm));
            emit ICSModule.BatchEnqueued(REGULAR_QUEUE, noId, 12);

            uploadMoreKeys(noId, 12);
        }

        BatchInfo[] memory exp = new BatchInfo[](1);

        exp[0] = BatchInfo({ nodeOperatorId: noId, count: 10 });
        _assertQueueState(PRIORITY_QUEUE, exp);

        exp = new BatchInfo[](2);

        exp[0] = BatchInfo({ nodeOperatorId: noId, count: 2 });
        exp[1] = BatchInfo({ nodeOperatorId: noId, count: 12 });
        _assertQueueState(REGULAR_QUEUE, exp);
    }

    function test_enqueueToPriorityQueue_EnqueuedWithDepositedLessThanMaxDeposits()
        public
    {
        uint256 noId = createNodeOperator(0);

        _assertQueueEmpty(PRIORITY_QUEUE);
        _enablePriorityQueue(PRIORITY_QUEUE, MAX_DEPOSITS);

        uploadMoreKeys(noId, 8);
        csm.obtainDepositData(3, ""); // no.enqueuedCount == 5

        {
            vm.expectEmit(address(csm));
            emit ICSModule.BatchEnqueued(PRIORITY_QUEUE, noId, 2);

            vm.expectEmit(address(csm));
            emit ICSModule.BatchEnqueued(REGULAR_QUEUE, noId, 10);

            uploadMoreKeys(noId, 12);
        }

        BatchInfo[] memory exp = new BatchInfo[](2);

        // The batch was partially consumed by the obtainDepositData call.
        exp[0] = BatchInfo({ nodeOperatorId: noId, count: 5 });
        exp[1] = BatchInfo({ nodeOperatorId: noId, count: 2 });
        _assertQueueState(PRIORITY_QUEUE, exp);

        exp = new BatchInfo[](1);

        exp[0] = BatchInfo({ nodeOperatorId: noId, count: 10 });
        _assertQueueState(REGULAR_QUEUE, exp);
    }

    function test_enqueueToPriorityQueue_EnqueuedWithDepositedMoreThanMaxDeposits()
        public
    {
        uint256 noId = createNodeOperator(0);

        _assertQueueEmpty(PRIORITY_QUEUE);
        _enablePriorityQueue(PRIORITY_QUEUE, MAX_DEPOSITS);

        uploadMoreKeys(noId, 12);
        csm.obtainDepositData(3, ""); // no.enqueuedCount == 9

        {
            vm.expectEmit(address(csm));
            emit ICSModule.BatchEnqueued(REGULAR_QUEUE, noId, 12);

            uploadMoreKeys(noId, 12);
        }

        BatchInfo[] memory exp = new BatchInfo[](1);

        // The batch was partially consumed by the obtainDepositData call.
        exp[0] = BatchInfo({ nodeOperatorId: noId, count: 7 });
        _assertQueueState(PRIORITY_QUEUE, exp);

        exp = new BatchInfo[](2);

        exp[0] = BatchInfo({ nodeOperatorId: noId, count: 2 });
        exp[1] = BatchInfo({ nodeOperatorId: noId, count: 12 });
        _assertQueueState(REGULAR_QUEUE, exp);
    }

    function test_migrateToPriorityQueue_EnqueuedLessThanMaxDeposits() public {
        uint256 noId = createNodeOperator(0);
        uploadMoreKeys(noId, 8);

        _assertQueueEmpty(PRIORITY_QUEUE);
        _enablePriorityQueue(PRIORITY_QUEUE, MAX_DEPOSITS);

        {
            vm.expectEmit(address(csm));
            emit ICSModule.BatchEnqueued(PRIORITY_QUEUE, noId, 8);

            csm.migrateToPriorityQueue(noId);
        }

        BatchInfo[] memory exp = new BatchInfo[](1);

        exp[0] = BatchInfo({ nodeOperatorId: noId, count: 8 });
        _assertQueueState(PRIORITY_QUEUE, exp);

        exp[0] = BatchInfo({ nodeOperatorId: noId, count: 8 });
        _assertQueueState(REGULAR_QUEUE, exp);
    }

    function test_migrateToPriorityQueue_EnqueuedMoreThanMaxDeposits() public {
        uint256 noId = createNodeOperator(0);
        uploadMoreKeys(noId, 15);

        _assertQueueEmpty(PRIORITY_QUEUE);
        _enablePriorityQueue(PRIORITY_QUEUE, MAX_DEPOSITS);

        {
            vm.expectEmit(address(csm));
            emit ICSModule.BatchEnqueued(PRIORITY_QUEUE, noId, 10);

            csm.migrateToPriorityQueue(noId);
        }

        BatchInfo[] memory exp = new BatchInfo[](1);

        exp[0] = BatchInfo({ nodeOperatorId: noId, count: 10 });
        _assertQueueState(PRIORITY_QUEUE, exp);

        exp[0] = BatchInfo({ nodeOperatorId: noId, count: 15 });
        _assertQueueState(REGULAR_QUEUE, exp);
    }

    function test_migrateToPriorityQueue_DepositedLessThanMaxDeposits() public {
        uint256 noId = createNodeOperator(0);
        uploadMoreKeys(noId, 15);

        csm.obtainDepositData(8, "");

        _assertQueueEmpty(PRIORITY_QUEUE);
        _enablePriorityQueue(PRIORITY_QUEUE, MAX_DEPOSITS);

        {
            vm.expectEmit(address(csm));
            emit ICSModule.BatchEnqueued(PRIORITY_QUEUE, noId, 2);

            csm.migrateToPriorityQueue(noId);
        }

        BatchInfo[] memory exp = new BatchInfo[](1);

        exp[0] = BatchInfo({ nodeOperatorId: noId, count: 2 });
        _assertQueueState(PRIORITY_QUEUE, exp);

        // The batch was partially consumed by the obtainDepositData call.
        exp[0] = BatchInfo({ nodeOperatorId: noId, count: 7 });
        _assertQueueState(REGULAR_QUEUE, exp);
    }

    function test_migrateToPriorityQueue_DepositedMoreThanMaxDeposits() public {
        uint256 noId = createNodeOperator(0);
        uploadMoreKeys(noId, 15);

        csm.obtainDepositData(12, "");

        _assertQueueEmpty(PRIORITY_QUEUE);
        _enablePriorityQueue(PRIORITY_QUEUE, MAX_DEPOSITS);

        {
            csm.migrateToPriorityQueue(noId);
        }

        _assertQueueEmpty(PRIORITY_QUEUE);

        BatchInfo[] memory exp = new BatchInfo[](1);
        // The batch was partially consumed by the obtainDepositData call.
        exp[0] = BatchInfo({ nodeOperatorId: noId, count: 3 });
        _assertQueueState(REGULAR_QUEUE, exp);
    }

    function test_migrateToPriorityQueue_RevertsIfPriorityQueueAlreadyUsedViaMigrate()
        public
    {
        uint256 noId = createNodeOperator(0);
        uploadMoreKeys(noId, 15);

        _assertQueueEmpty(PRIORITY_QUEUE);
        _enablePriorityQueue(PRIORITY_QUEUE, MAX_DEPOSITS);

        csm.migrateToPriorityQueue(noId);

        {
            vm.expectRevert(ICSModule.PriorityQueueAlreadyUsed.selector);
            csm.migrateToPriorityQueue(noId);
        }
    }

    function test_migrateToPriorityQueue_RevertsIfPriorityQueueAlreadyUsedViaAddKeys()
        public
    {
        _assertQueueEmpty(PRIORITY_QUEUE);
        _enablePriorityQueue(PRIORITY_QUEUE, MAX_DEPOSITS);

        uint256 noId = createNodeOperator(0);
        uploadMoreKeys(noId, 15);

        {
            vm.expectRevert(ICSModule.PriorityQueueAlreadyUsed.selector);
            csm.migrateToPriorityQueue(noId);
        }
    }

    function test_queueCleanupWorksAcrossQueues() public {
        _assertQueueEmpty(PRIORITY_QUEUE);
        _enablePriorityQueue(PRIORITY_QUEUE, MAX_DEPOSITS);

        uint256 noId = createNodeOperator(0);

        uploadMoreKeys(noId, 2);
        uploadMoreKeys(noId, 10);
        uploadMoreKeys(noId, 10);
        // [2] [8] | ... | [2] [10]

        unvetKeys({ noId: noId, to: 2 });

        (uint256 toRemove, ) = csm.cleanDepositQueue(LOOKUP_DEPTH);
        assertEq(toRemove, 3, "should remove 3 batches");

        bool isDirty = _isQueueDirty(LOOKUP_DEPTH);
        assertFalse(isDirty, "queue should be clean");
    }

    function test_queueCleanupReturnsCorrectDepth() public {
        uint256 noIdOne = createNodeOperator(0);
        uint256 noIdTwo = createNodeOperator(0);

        _enablePriorityQueue(0, 10);
        uploadMoreKeys(noIdOne, 2);
        uploadMoreKeys(noIdOne, 10);
        uploadMoreKeys(noIdOne, 10);

        _enablePriorityQueue(1, 10);
        uploadMoreKeys(noIdTwo, 2);
        uploadMoreKeys(noIdTwo, 8);
        uploadMoreKeys(noIdTwo, 2);

        unvetKeys({ noId: noIdTwo, to: 2 });

        // [0,2] [0,8] | [1,2] [1,8] | ... | [0,2] [0,10] [1,2]
        //     1     2       3     4             5      6     7
        //                         ^                          ^ removed

        uint256 snapshot;

        {
            snapshot = vm.snapshotState();
            (uint256 toRemove, uint256 lastRemovedAtDepth) = csm
                .cleanDepositQueue(3);
            vm.revertToState(snapshot);
            assertEq(toRemove, 0, "should remove 0 batch(es)");
            assertEq(lastRemovedAtDepth, 0, "the depth should be 0");
        }

        {
            snapshot = vm.snapshotState();
            (uint256 toRemove, uint256 lastRemovedAtDepth) = csm
                .cleanDepositQueue(4);
            vm.revertToState(snapshot);
            assertEq(toRemove, 1, "should remove 1 batch(es)");
            assertEq(lastRemovedAtDepth, 4, "the depth should be 4");
        }

        {
            snapshot = vm.snapshotState();
            (uint256 toRemove, uint256 lastRemovedAtDepth) = csm
                .cleanDepositQueue(7);
            vm.revertToState(snapshot);
            assertEq(toRemove, 2, "should remove 2 batch(es)");
            assertEq(lastRemovedAtDepth, 7, "the depth should be 7");
        }

        {
            snapshot = vm.snapshotState();
            (uint256 toRemove, uint256 lastRemovedAtDepth) = csm
                .cleanDepositQueue(100_500);
            vm.revertToState(snapshot);
            assertEq(toRemove, 2, "should remove 2 batch(es)");
            assertEq(lastRemovedAtDepth, 7, "the depth should be 7");
        }
    }

    function _enablePriorityQueue(
        uint32 priority,
        uint32 maxDeposits
    ) internal {
        parametersRegistry.setQueueConfig({
            curveId: 0,
            priority: priority,
            maxDeposits: maxDeposits
        });
    }

    function _assertQueueEmpty(uint32 priority) private view {
        _assertQueueState(priority, new BatchInfo[](0));
    }
}

contract CsmDecreaseVettedSigningKeysCount is CSMCommon {
    function test_decreaseVettedSigningKeysCount_counters()
        public
        assertInvariants
    {
        uint256 noId = createNodeOperator(3);
        uint256 nonce = csm.getNonce();

        vm.expectEmit(address(csm));
        emit ICSModule.VettedSigningKeysCountChanged(noId, 1);
        vm.expectEmit(address(csm));
        emit ICSModule.VettedSigningKeysCountDecreased(noId);
        unvetKeys({ noId: noId, to: 1 });

        NodeOperator memory no = csm.getNodeOperator(noId);
        assertEq(csm.getNonce(), nonce + 1);
        assertEq(no.totalVettedKeys, 1);
        assertEq(no.depositableValidatorsCount, 1);
    }

    function test_decreaseVettedSigningKeysCount_MultipleOperators()
        public
        assertInvariants
    {
        uint256 firstNoId = createNodeOperator(10);
        uint256 secondNoId = createNodeOperator(7);
        uint256 thirdNoId = createNodeOperator(15);
        uint256 newVettedFirst = 5;
        uint256 newVettedSecond = 3;

        vm.expectEmit(address(csm));
        emit ICSModule.VettedSigningKeysCountChanged(firstNoId, newVettedFirst);
        vm.expectEmit(address(csm));
        emit ICSModule.VettedSigningKeysCountDecreased(firstNoId);

        vm.expectEmit(address(csm));
        emit ICSModule.VettedSigningKeysCountChanged(
            secondNoId,
            newVettedSecond
        );
        vm.expectEmit(address(csm));
        emit ICSModule.VettedSigningKeysCountDecreased(secondNoId);

        csm.decreaseVettedSigningKeysCount(
            bytes.concat(bytes8(uint64(firstNoId)), bytes8(uint64(secondNoId))),
            bytes.concat(
                bytes16(uint128(newVettedFirst)),
                bytes16(uint128(newVettedSecond))
            )
        );

        uint256 actualVettedFirst = csm
            .getNodeOperator(firstNoId)
            .totalVettedKeys;
        uint256 actualVettedSecond = csm
            .getNodeOperator(secondNoId)
            .totalVettedKeys;
        uint256 actualVettedThird = csm
            .getNodeOperator(thirdNoId)
            .totalVettedKeys;
        assertEq(actualVettedFirst, newVettedFirst);
        assertEq(actualVettedSecond, newVettedSecond);
        assertEq(actualVettedThird, 15);
    }

    function test_decreaseVettedSigningKeysCount_RevertWhen_MissingVettedData()
        public
    {
        uint256 firstNoId = createNodeOperator(10);
        uint256 secondNoId = createNodeOperator(7);
        uint256 newVettedFirst = 5;

        vm.expectRevert();
        csm.decreaseVettedSigningKeysCount(
            bytes.concat(bytes8(uint64(firstNoId)), bytes8(uint64(secondNoId))),
            bytes.concat(bytes16(uint128(newVettedFirst)))
        );
    }

    function test_decreaseVettedSigningKeysCount_RevertWhen_NewVettedEqOld()
        public
    {
        uint256 noId = createNodeOperator(10);
        uint256 newVetted = 10;

        vm.expectRevert(ICSModule.InvalidVetKeysPointer.selector);
        unvetKeys(noId, newVetted);
    }

    function test_decreaseVettedSigningKeysCount_RevertWhen_NewVettedGreaterOld()
        public
    {
        uint256 noId = createNodeOperator(10);
        uint256 newVetted = 15;

        vm.expectRevert(ICSModule.InvalidVetKeysPointer.selector);
        unvetKeys(noId, newVetted);
    }

    function test_decreaseVettedSigningKeysCount_RevertWhen_NewVettedLowerTotalDeposited()
        public
    {
        uint256 noId = createNodeOperator(10);
        csm.obtainDepositData(5, "");
        uint256 newVetted = 4;

        vm.expectRevert(ICSModule.InvalidVetKeysPointer.selector);
        unvetKeys(noId, newVetted);
    }

    function test_decreaseVettedSigningKeysCount_RevertWhen_NodeOperatorDoesNotExist()
        public
    {
        uint256 noId = createNodeOperator(10);
        uint256 newVetted = 15;

        vm.expectRevert(ICSModule.NodeOperatorDoesNotExist.selector);
        unvetKeys(noId + 1, newVetted);
    }
}

contract CsmGetSigningKeys is CSMCommon {
    function test_getSigningKeys() public assertInvariants brutalizeMemory {
        bytes memory keys = randomBytes(48 * 3);

        uint256 noId = createNodeOperator({
            managerAddress: address(this),
            keysCount: 3,
            keys: keys,
            signatures: randomBytes(96 * 3)
        });

        bytes memory obtainedKeys = csm.getSigningKeys({
            nodeOperatorId: noId,
            startIndex: 0,
            keysCount: 3
        });

        assertEq(obtainedKeys, keys, "unexpected keys");
    }

    function test_getSigningKeys_getNonExistingKeys()
        public
        assertInvariants
        brutalizeMemory
    {
        bytes memory keys = randomBytes(48);

        uint256 noId = createNodeOperator({
            managerAddress: address(this),
            keysCount: 1,
            keys: keys,
            signatures: randomBytes(96)
        });

        vm.expectRevert(ICSModule.SigningKeysInvalidOffset.selector);
        csm.getSigningKeys({
            nodeOperatorId: noId,
            startIndex: 0,
            keysCount: 3
        });
    }

    function test_getSigningKeys_getKeysFromOffset()
        public
        assertInvariants
        brutalizeMemory
    {
        bytes memory wantedKey = randomBytes(48);
        bytes memory keys = bytes.concat(
            randomBytes(48),
            wantedKey,
            randomBytes(48)
        );

        uint256 noId = createNodeOperator({
            managerAddress: address(this),
            keysCount: 3,
            keys: keys,
            signatures: randomBytes(96 * 3)
        });

        bytes memory obtainedKeys = csm.getSigningKeys({
            nodeOperatorId: noId,
            startIndex: 1,
            keysCount: 1
        });

        assertEq(obtainedKeys, wantedKey, "unexpected key at position 1");
    }

    function test_getSigningKeys_WhenNoNodeOperator()
        public
        assertInvariants
        brutalizeMemory
    {
        vm.expectRevert(ICSModule.SigningKeysInvalidOffset.selector);
        csm.getSigningKeys(0, 0, 1);
    }
}

contract CsmGetSigningKeysWithSignatures is CSMCommon {
    function test_getSigningKeysWithSignatures()
        public
        assertInvariants
        brutalizeMemory
    {
        bytes memory keys = randomBytes(48 * 3);
        bytes memory signatures = randomBytes(96 * 3);

        uint256 noId = createNodeOperator({
            managerAddress: address(this),
            keysCount: 3,
            keys: keys,
            signatures: signatures
        });

        (bytes memory obtainedKeys, bytes memory obtainedSignatures) = csm
            .getSigningKeysWithSignatures({
                nodeOperatorId: noId,
                startIndex: 0,
                keysCount: 3
            });

        assertEq(obtainedKeys, keys, "unexpected keys");
        assertEq(obtainedSignatures, signatures, "unexpected signatures");
    }

    function test_getSigningKeysWithSignatures_getNonExistingKeys()
        public
        assertInvariants
        brutalizeMemory
    {
        bytes memory keys = randomBytes(48);
        bytes memory signatures = randomBytes(96);

        uint256 noId = createNodeOperator({
            managerAddress: address(this),
            keysCount: 1,
            keys: keys,
            signatures: signatures
        });

        vm.expectRevert(ICSModule.SigningKeysInvalidOffset.selector);
        csm.getSigningKeysWithSignatures({
            nodeOperatorId: noId,
            startIndex: 0,
            keysCount: 3
        });
    }

    function test_getSigningKeysWithSignatures_getKeysFromOffset()
        public
        assertInvariants
        brutalizeMemory
    {
        bytes memory wantedKey = randomBytes(48);
        bytes memory wantedSignature = randomBytes(96);
        bytes memory keys = bytes.concat(
            randomBytes(48),
            wantedKey,
            randomBytes(48)
        );
        bytes memory signatures = bytes.concat(
            randomBytes(96),
            wantedSignature,
            randomBytes(96)
        );

        uint256 noId = createNodeOperator({
            managerAddress: address(this),
            keysCount: 3,
            keys: keys,
            signatures: signatures
        });

        (bytes memory obtainedKeys, bytes memory obtainedSignatures) = csm
            .getSigningKeysWithSignatures({
                nodeOperatorId: noId,
                startIndex: 1,
                keysCount: 1
            });

        assertEq(obtainedKeys, wantedKey, "unexpected key at position 1");
        assertEq(
            obtainedSignatures,
            wantedSignature,
            "unexpected sitnature at position 1"
        );
    }

    function test_getSigningKeysWithSignatures_WhenNoNodeOperator()
        public
        assertInvariants
        brutalizeMemory
    {
        vm.expectRevert(ICSModule.SigningKeysInvalidOffset.selector);
        csm.getSigningKeysWithSignatures(0, 0, 1);
    }
}

contract CsmRemoveKeys is CSMCommon {
    bytes key0 = randomBytes(48);
    bytes key1 = randomBytes(48);
    bytes key2 = randomBytes(48);
    bytes key3 = randomBytes(48);
    bytes key4 = randomBytes(48);

    function test_singleKeyRemoval() public assertInvariants brutalizeMemory {
        bytes memory keys = bytes.concat(key0, key1, key2, key3, key4);

        uint256 noId = createNodeOperator({
            managerAddress: address(this),
            keysCount: 5,
            keys: keys,
            signatures: randomBytes(96 * 5)
        });

        // at the beginning
        {
            vm.expectEmit(address(csm));
            emit IStakingModule.SigningKeyRemoved(noId, key0);

            vm.expectEmit(address(csm));
            emit ICSModule.TotalSigningKeysCountChanged(noId, 4);
        }
        csm.removeKeys({ nodeOperatorId: noId, startIndex: 0, keysCount: 1 });
        /*
            key4
            key1
            key2
            key3
        */

        // in between
        {
            vm.expectEmit(address(csm));
            emit IStakingModule.SigningKeyRemoved(noId, key1);

            vm.expectEmit(address(csm));
            emit ICSModule.TotalSigningKeysCountChanged(noId, 3);
        }
        csm.removeKeys({ nodeOperatorId: noId, startIndex: 1, keysCount: 1 });
        /*
            key4
            key3
            key2
        */

        // at the end
        {
            vm.expectEmit(address(csm));
            emit IStakingModule.SigningKeyRemoved(noId, key2);

            vm.expectEmit(address(csm));
            emit ICSModule.TotalSigningKeysCountChanged(noId, 2);
        }
        csm.removeKeys({ nodeOperatorId: noId, startIndex: 2, keysCount: 1 });
        /*
            key4
            key3
        */

        bytes memory obtainedKeys = csm.getSigningKeys({
            nodeOperatorId: noId,
            startIndex: 0,
            keysCount: 2
        });
        assertEq(obtainedKeys, bytes.concat(key4, key3), "unexpected keys");

        NodeOperator memory no = csm.getNodeOperator(noId);
        assertEq(no.totalAddedKeys, 2);
    }

    function test_multipleKeysRemovalFromStart()
        public
        assertInvariants
        brutalizeMemory
    {
        bytes memory keys = bytes.concat(key0, key1, key2, key3, key4);

        uint256 noId = createNodeOperator({
            managerAddress: address(this),
            keysCount: 5,
            keys: keys,
            signatures: randomBytes(96 * 5)
        });

        {
            // NOTE: keys are being removed in reverse order to keep an original order of keys at the end of the list
            vm.expectEmit(address(csm));
            emit IStakingModule.SigningKeyRemoved(noId, key1);
            vm.expectEmit(address(csm));
            emit IStakingModule.SigningKeyRemoved(noId, key0);

            vm.expectEmit(address(csm));
            emit ICSModule.TotalSigningKeysCountChanged(noId, 3);
        }

        csm.removeKeys({ nodeOperatorId: noId, startIndex: 0, keysCount: 2 });

        bytes memory obtainedKeys = csm.getSigningKeys({
            nodeOperatorId: noId,
            startIndex: 0,
            keysCount: 3
        });
        assertEq(
            obtainedKeys,
            bytes.concat(key3, key4, key2),
            "unexpected keys"
        );

        NodeOperator memory no = csm.getNodeOperator(noId);
        assertEq(no.totalAddedKeys, 3);
    }

    function test_multipleKeysRemovalInBetween()
        public
        assertInvariants
        brutalizeMemory
    {
        bytes memory keys = bytes.concat(key0, key1, key2, key3, key4);

        uint256 noId = createNodeOperator({
            managerAddress: address(this),
            keysCount: 5,
            keys: keys,
            signatures: randomBytes(96 * 5)
        });

        {
            // NOTE: keys are being removed in reverse order to keep an original order of keys at the end of the list
            vm.expectEmit(address(csm));
            emit IStakingModule.SigningKeyRemoved(noId, key2);
            vm.expectEmit(address(csm));
            emit IStakingModule.SigningKeyRemoved(noId, key1);

            vm.expectEmit(address(csm));
            emit ICSModule.TotalSigningKeysCountChanged(noId, 3);
        }

        csm.removeKeys({ nodeOperatorId: noId, startIndex: 1, keysCount: 2 });

        bytes memory obtainedKeys = csm.getSigningKeys({
            nodeOperatorId: noId,
            startIndex: 0,
            keysCount: 3
        });
        assertEq(
            obtainedKeys,
            bytes.concat(key0, key3, key4),
            "unexpected keys"
        );

        NodeOperator memory no = csm.getNodeOperator(noId);
        assertEq(no.totalAddedKeys, 3);
    }

    function test_multipleKeysRemovalFromEnd()
        public
        assertInvariants
        brutalizeMemory
    {
        bytes memory keys = bytes.concat(key0, key1, key2, key3, key4);

        uint256 noId = createNodeOperator({
            managerAddress: address(this),
            keysCount: 5,
            keys: keys,
            signatures: randomBytes(96 * 5)
        });

        {
            // NOTE: keys are being removed in reverse order to keep an original order of keys at the end of the list
            vm.expectEmit(address(csm));
            emit IStakingModule.SigningKeyRemoved(noId, key4);
            vm.expectEmit(address(csm));
            emit IStakingModule.SigningKeyRemoved(noId, key3);

            vm.expectEmit(address(csm));
            emit ICSModule.TotalSigningKeysCountChanged(noId, 3);
        }

        csm.removeKeys({ nodeOperatorId: noId, startIndex: 3, keysCount: 2 });

        bytes memory obtainedKeys = csm.getSigningKeys({
            nodeOperatorId: noId,
            startIndex: 0,
            keysCount: 3
        });
        assertEq(
            obtainedKeys,
            bytes.concat(key0, key1, key2),
            "unexpected keys"
        );

        NodeOperator memory no = csm.getNodeOperator(noId);
        assertEq(no.totalAddedKeys, 3);
    }

    function test_removeAllKeys() public assertInvariants brutalizeMemory {
        uint256 noId = createNodeOperator({
            managerAddress: address(this),
            keysCount: 5,
            keys: randomBytes(48 * 5),
            signatures: randomBytes(96 * 5)
        });

        {
            vm.expectEmit(address(csm));
            emit ICSModule.TotalSigningKeysCountChanged(noId, 0);
        }

        csm.removeKeys({ nodeOperatorId: noId, startIndex: 0, keysCount: 5 });

        NodeOperator memory no = csm.getNodeOperator(noId);
        assertEq(no.totalAddedKeys, 0);
    }

    function test_removeKeys_nonceChanged() public assertInvariants {
        bytes memory keys = bytes.concat(key0);

        uint256 noId = createNodeOperator({
            managerAddress: address(this),
            keysCount: 1,
            keys: keys,
            signatures: randomBytes(96)
        });

        uint256 nonce = csm.getNonce();
        csm.removeKeys({ nodeOperatorId: noId, startIndex: 0, keysCount: 1 });
        assertEq(csm.getNonce(), nonce + 1);
    }
}

contract CSMRemoveKeysChargeFee is CSMCommon {
    function test_removeKeys_chargeFee() public assertInvariants {
        uint256 noId = createNodeOperator(3);

        uint256 amountToCharge = csm.PARAMETERS_REGISTRY().getKeyRemovalCharge(
            0
        ) * 2;

        vm.expectCall(
            address(accounting),
            abi.encodeWithSelector(
                accounting.chargeFee.selector,
                noId,
                amountToCharge
            ),
            1
        );

        vm.expectEmit(address(csm));
        emit ICSModule.KeyRemovalChargeApplied(noId);

        vm.prank(nodeOperator);
        csm.removeKeys(noId, 1, 2);
    }

    function test_removeKeys_withNoFee() public assertInvariants {
        vm.prank(admin);
        csm.PARAMETERS_REGISTRY().setKeyRemovalCharge(0, 0);

        uint256 noId = createNodeOperator(3);

        vm.recordLogs();

        vm.prank(nodeOperator);
        csm.removeKeys(noId, 1, 2);

        Vm.Log[] memory entries = vm.getRecordedLogs();
        for (uint256 i = 0; i < entries.length; i++) {
            assertNotEq(
                entries[i].topics[0],
                ICSModule.KeyRemovalChargeApplied.selector
            );
        }
    }
}

contract CSMRemoveKeysReverts is CSMCommon {
    function test_removeKeys_RevertWhen_NoNodeOperator()
        public
        assertInvariants
    {
        vm.expectRevert(ICSModule.NodeOperatorDoesNotExist.selector);
        csm.removeKeys({ nodeOperatorId: 0, startIndex: 0, keysCount: 1 });
    }

    function test_removeKeys_RevertWhen_MoreThanAdded()
        public
        assertInvariants
    {
        uint256 noId = createNodeOperator({
            managerAddress: address(this),
            keysCount: 1
        });

        vm.expectRevert(SigningKeys.InvalidKeysCount.selector);
        csm.removeKeys({ nodeOperatorId: noId, startIndex: 0, keysCount: 2 });
    }

    function test_removeKeys_RevertWhen_LessThanDeposited()
        public
        assertInvariants
    {
        uint256 noId = createNodeOperator({
            managerAddress: address(this),
            keysCount: 2
        });

        csm.obtainDepositData(1, "");

        vm.expectRevert(ICSModule.SigningKeysInvalidOffset.selector);
        csm.removeKeys({ nodeOperatorId: noId, startIndex: 0, keysCount: 1 });
    }

    function test_removeKeys_RevertWhen_NotEligible() public assertInvariants {
        uint256 noId = createNodeOperator({
            managerAddress: address(this),
            keysCount: 1
        });

        vm.prank(stranger);
        vm.expectRevert(ICSModule.SenderIsNotEligible.selector);
        csm.removeKeys({ nodeOperatorId: noId, startIndex: 0, keysCount: 1 });
    }

    function test_removeKeys_RevertWhen_NoKeys() public assertInvariants {
        uint256 noId = createNodeOperator({
            managerAddress: address(this),
            keysCount: 1
        });

        vm.expectRevert(SigningKeys.InvalidKeysCount.selector);
        csm.removeKeys({ nodeOperatorId: noId, startIndex: 0, keysCount: 0 });
    }
}

contract CsmGetNodeOperatorNonWithdrawnKeys is CSMCommon {
    function test_getNodeOperatorNonWithdrawnKeys() public assertInvariants {
        uint256 noId = createNodeOperator(3);
        uint256 keys = csm.getNodeOperatorNonWithdrawnKeys(noId);
        assertEq(keys, 3);
    }

    function test_getNodeOperatorNonWithdrawnKeys_WithdrawnKeys()
        public
        assertInvariants
    {
        uint256 noId = createNodeOperator(3);
        csm.obtainDepositData(3, "");

        ValidatorWithdrawalInfo[]
            memory withdrawalInfo = new ValidatorWithdrawalInfo[](1);

        withdrawalInfo[0] = ValidatorWithdrawalInfo(
            noId,
            0,
            csm.DEPOSIT_SIZE(),
            false
        );

        csm.submitWithdrawals(withdrawalInfo);
        uint256 keys = csm.getNodeOperatorNonWithdrawnKeys(noId);
        assertEq(keys, 2);
    }

    function test_getNodeOperatorNonWithdrawnKeys_ZeroWhenNoNodeOperator()
        public
        view
    {
        uint256 keys = csm.getNodeOperatorNonWithdrawnKeys(0);
        assertEq(keys, 0);
    }
}

contract CsmGetNodeOperatorSummary is CSMCommon {
    function test_getNodeOperatorSummary_defaultValues()
        public
        assertInvariants
    {
        uint256 noId = createNodeOperator(1);

        NodeOperatorSummary memory summary = getNodeOperatorSummary(noId);
        assertEq(summary.targetLimitMode, 0);
        assertEq(summary.targetValidatorsCount, 0); // ?
        assertEq(summary.stuckValidatorsCount, 0);
        assertEq(summary.refundedValidatorsCount, 0);
        assertEq(summary.stuckPenaltyEndTimestamp, 0);
        assertEq(summary.totalExitedValidators, 0);
        assertEq(summary.totalDepositedValidators, 0);
        assertEq(summary.depositableValidatorsCount, 1);
    }

    function test_getNodeOperatorSummary_depositedKey()
        public
        assertInvariants
    {
        uint256 noId = createNodeOperator(2);

        csm.obtainDepositData(1, "");

        NodeOperatorSummary memory summary = getNodeOperatorSummary(noId);
        assertEq(summary.depositableValidatorsCount, 1);
        assertEq(summary.totalDepositedValidators, 1);
    }

    function test_getNodeOperatorSummary_softTargetLimit()
        public
        assertInvariants
    {
        uint256 noId = createNodeOperator(3);

        csm.updateTargetValidatorsLimits(noId, 1, 1);

        NodeOperatorSummary memory summary = getNodeOperatorSummary(noId);
        assertEq(
            summary.targetValidatorsCount,
            1,
            "targetValidatorsCount mismatch"
        );
        assertEq(summary.targetLimitMode, 1, "targetLimitMode mismatch");
        assertEq(
            summary.depositableValidatorsCount,
            1,
            "depositableValidatorsCount mismatch"
        );
    }

    function test_getNodeOperatorSummary_softTargetLimitAndDeposited()
        public
        assertInvariants
    {
        uint256 noId = createNodeOperator(3);

        csm.obtainDepositData(1, "");

        csm.updateTargetValidatorsLimits(noId, 1, 1);

        NodeOperatorSummary memory summary = getNodeOperatorSummary(noId);
        assertEq(
            summary.targetValidatorsCount,
            1,
            "targetValidatorsCount mismatch"
        );
        assertEq(summary.targetLimitMode, 1, "targetLimitMode mismatch");
        assertEq(
            summary.depositableValidatorsCount,
            0,
            "depositableValidatorsCount mismatch"
        );
    }

    function test_getNodeOperatorSummary_softTargetLimitAboveTotalKeys()
        public
    {
        uint256 noId = createNodeOperator(3);

        csm.updateTargetValidatorsLimits(noId, 1, 5);

        NodeOperatorSummary memory summary = getNodeOperatorSummary(noId);
        assertEq(
            summary.targetValidatorsCount,
            5,
            "targetValidatorsCount mismatch"
        );
        assertEq(summary.targetLimitMode, 1, "targetLimitMode mismatch");
        assertEq(
            summary.depositableValidatorsCount,
            3,
            "depositableValidatorsCount mismatch"
        );
    }

    function test_getNodeOperatorSummary_hardTargetLimit()
        public
        assertInvariants
    {
        uint256 noId = createNodeOperator(3);

        csm.updateTargetValidatorsLimits(noId, 2, 1);

        NodeOperatorSummary memory summary = getNodeOperatorSummary(noId);
        assertEq(
            summary.targetValidatorsCount,
            1,
            "targetValidatorsCount mismatch"
        );
        assertEq(summary.targetLimitMode, 2, "targetLimitMode mismatch");
        assertEq(
            summary.depositableValidatorsCount,
            1,
            "depositableValidatorsCount mismatch"
        );
    }

    function test_getNodeOperatorSummary_hardTargetLimitAndDeposited()
        public
        assertInvariants
    {
        uint256 noId = createNodeOperator(3);

        csm.obtainDepositData(1, "");

        csm.updateTargetValidatorsLimits(noId, 2, 1);

        NodeOperatorSummary memory summary = getNodeOperatorSummary(noId);
        assertEq(
            summary.targetValidatorsCount,
            1,
            "targetValidatorsCount mismatch"
        );
        assertEq(summary.targetLimitMode, 2, "targetLimitMode mismatch");
        assertEq(
            summary.depositableValidatorsCount,
            0,
            "depositableValidatorsCount mismatch"
        );
    }

    function test_getNodeOperatorSummary_hardTargetLimitAboveTotalKeys()
        public
    {
        uint256 noId = createNodeOperator(3);

        csm.updateTargetValidatorsLimits(noId, 2, 5);

        NodeOperatorSummary memory summary = getNodeOperatorSummary(noId);
        assertEq(
            summary.targetValidatorsCount,
            5,
            "targetValidatorsCount mismatch"
        );
        assertEq(summary.targetLimitMode, 2, "targetLimitMode mismatch");
        assertEq(
            summary.depositableValidatorsCount,
            3,
            "depositableValidatorsCount mismatch"
        );
    }

    function test_getNodeOperatorSummary_targetLimitEqualToDepositedKeys()
        public
    {
        uint256 noId = createNodeOperator(3);

        csm.obtainDepositData(1, "");

        csm.updateTargetValidatorsLimits(noId, 1, 1);

        NodeOperatorSummary memory summary = getNodeOperatorSummary(noId);
        assertEq(summary.targetLimitMode, 1, "targetLimitMode mismatch");
        assertEq(
            summary.targetValidatorsCount,
            1,
            "targetValidatorsCount mismatch"
        );
        assertEq(
            summary.depositableValidatorsCount,
            0,
            "depositableValidatorsCount mismatch"
        );
    }

    function test_getNodeOperatorSummary_targetLimitLowerThanDepositedKeys()
        public
    {
        uint256 noId = createNodeOperator(3);

        csm.obtainDepositData(2, "");

        csm.updateTargetValidatorsLimits(noId, 1, 1);

        NodeOperatorSummary memory summary = getNodeOperatorSummary(noId);
        assertEq(summary.targetLimitMode, 1, "targetLimitMode mismatch");
        assertEq(
            summary.targetValidatorsCount,
            1,
            "targetValidatorsCount mismatch"
        );
        assertEq(
            summary.depositableValidatorsCount,
            0,
            "depositableValidatorsCount mismatch"
        );
    }

    function test_getNodeOperatorSummary_targetLimitLowerThanVettedKeys()
        public
    {
        uint256 noId = createNodeOperator(3);

        csm.updateTargetValidatorsLimits(noId, 1, 2);

        NodeOperatorSummary memory summary = getNodeOperatorSummary(noId);
        assertEq(summary.targetLimitMode, 1, "targetLimitMode mismatch");
        assertEq(
            summary.targetValidatorsCount,
            2,
            "targetValidatorsCount mismatch"
        );
        assertEq(
            summary.depositableValidatorsCount,
            2,
            "depositableValidatorsCount mismatch"
        );

        NodeOperator memory no = csm.getNodeOperator(noId);
        assertEq(no.totalVettedKeys, 3); // Should NOT be unvetted.
    }

    function test_getNodeOperatorSummary_targetLimitHigherThanVettedKeys()
        public
    {
        uint256 noId = createNodeOperator(3);

        csm.updateTargetValidatorsLimits(noId, 1, 9);

        NodeOperatorSummary memory summary = getNodeOperatorSummary(noId);
        assertEq(summary.targetLimitMode, 1, "targetLimitMode mismatch");
        assertEq(
            summary.targetValidatorsCount,
            9,
            "targetValidatorsCount mismatch"
        );
        assertEq(
            summary.depositableValidatorsCount,
            3,
            "depositableValidatorsCount mismatch"
        );
    }

    function test_getNodeOperatorSummary_noTargetLimitDueToLockedBond()
        public
        assertInvariants
    {
        uint256 noId = createNodeOperator(3);

        csm.obtainDepositData(3, "");

        csm.reportELRewardsStealingPenalty(
            noId,
            blockhash(block.number),
            BOND_SIZE / 2
        );

        NodeOperatorSummary memory summary = getNodeOperatorSummary(noId);
        assertEq(summary.targetLimitMode, 0, "targetLimitMode mismatch");
        assertEq(
            summary.targetValidatorsCount,
            0,
            "targetValidatorsCount mismatch"
        );
    }

    function test_getNodeOperatorSummary_targetLimitDueToUnbondedDeposited()
        public
    {
        uint256 noId = createNodeOperator(3);

        csm.obtainDepositData(3, "");

        penalize(noId, BOND_SIZE / 2);

        NodeOperatorSummary memory summary = getNodeOperatorSummary(noId);
        assertEq(summary.targetLimitMode, 2, "targetLimitMode mismatch");
        assertEq(
            summary.targetValidatorsCount,
            2,
            "targetValidatorsCount mismatch"
        );
    }

    function test_getNodeOperatorSummary_noTargetLimitDueToUnbondedNonDeposited()
        public
    {
        uint256 noId = createNodeOperator(3);

        csm.obtainDepositData(2, "");

        penalize(noId, BOND_SIZE / 2);

        NodeOperatorSummary memory summary = getNodeOperatorSummary(noId);
        assertEq(summary.targetLimitMode, 0, "targetLimitMode mismatch");
        assertEq(
            summary.targetValidatorsCount,
            0,
            "targetValidatorsCount mismatch"
        );
    }

    function test_getNodeOperatorSummary_targetLimitDueToAllUnbonded()
        public
        assertInvariants
    {
        uint256 noId = createNodeOperator(3);

        csm.obtainDepositData(2, "");

        penalize(noId, BOND_SIZE * 3);

        NodeOperatorSummary memory summary = getNodeOperatorSummary(noId);
        assertEq(summary.targetLimitMode, 2, "targetLimitMode mismatch");
        assertEq(
            summary.targetValidatorsCount,
            0,
            "targetValidatorsCount mismatch"
        );
    }

    function test_getNodeOperatorSummary_hardTargetLimitLowerThanUnbonded()
        public
    {
        uint256 noId = createNodeOperator(5);

        csm.updateTargetValidatorsLimits(noId, 2, 1);

        penalize(noId, BOND_SIZE / 2);

        NodeOperatorSummary memory summary = getNodeOperatorSummary(noId);
        assertEq(
            summary.targetValidatorsCount,
            1,
            "targetValidatorsCount mismatch"
        );
        assertEq(summary.targetLimitMode, 2, "targetLimitMode mismatch");
        assertEq(
            summary.depositableValidatorsCount,
            1,
            "depositableValidatorsCount mismatch"
        );
    }

    function test_getNodeOperatorSummary_hardTargetLimitLowerThanUnbonded_deposited()
        public
    {
        uint256 noId = createNodeOperator(5);

        csm.obtainDepositData(1, "");

        csm.updateTargetValidatorsLimits(noId, 2, 2);

        penalize(noId, BOND_SIZE / 2);

        NodeOperatorSummary memory summary = getNodeOperatorSummary(noId);
        assertEq(
            summary.targetValidatorsCount,
            2,
            "targetValidatorsCount mismatch"
        );
        assertEq(summary.targetLimitMode, 2, "targetLimitMode mismatch");
        assertEq(
            summary.depositableValidatorsCount,
            1,
            "depositableValidatorsCount mismatch"
        );
    }

    function test_getNodeOperatorSummary_hardTargetLimitGreaterThanUnbondedNonDeposited()
        public
    {
        uint256 noId = createNodeOperator(5);

        csm.updateTargetValidatorsLimits(noId, 2, 4);

        penalize(noId, BOND_SIZE + 100 wei);

        NodeOperatorSummary memory summary = getNodeOperatorSummary(noId);
        assertEq(
            summary.targetValidatorsCount,
            4,
            "targetValidatorsCount mismatch"
        );
        assertEq(summary.targetLimitMode, 2, "targetLimitMode mismatch");
        assertEq(
            summary.depositableValidatorsCount,
            3,
            "depositableValidatorsCount mismatch"
        );
    }

    function test_getNodeOperatorSummary_hardTargetLimitGreaterThanUnbondedDeposited()
        public
    {
        uint256 noId = createNodeOperator(5);

        csm.obtainDepositData(4, "");

        csm.updateTargetValidatorsLimits(noId, 2, 4);

        penalize(noId, BOND_SIZE + 100 wei);

        NodeOperatorSummary memory summary = getNodeOperatorSummary(noId);
        assertEq(
            summary.targetValidatorsCount,
            3,
            "targetValidatorsCount mismatch"
        );
        assertEq(summary.targetLimitMode, 2, "targetLimitMode mismatch");
        assertEq(
            summary.depositableValidatorsCount,
            0,
            "depositableValidatorsCount mismatch"
        );
    }

    function test_getNodeOperatorSummary_hardTargetLimitEqualUnbonded()
        public
        assertInvariants
    {
        uint256 noId = createNodeOperator(5);

        csm.updateTargetValidatorsLimits(noId, 2, 4);

        penalize(noId, BOND_SIZE / 2);

        NodeOperatorSummary memory summary = getNodeOperatorSummary(noId);
        assertEq(
            summary.targetValidatorsCount,
            4,
            "targetValidatorsCount mismatch"
        );
        assertEq(summary.targetLimitMode, 2, "targetLimitMode mismatch");
        assertEq(
            summary.depositableValidatorsCount,
            4,
            "depositableValidatorsCount mismatch"
        );
    }

    function test_getNodeOperatorSummary_softTargetLimitLowerThanUnbondedNonDeposited()
        public
    {
        uint256 noId = createNodeOperator(5);

        csm.updateTargetValidatorsLimits(noId, 1, 1);

        penalize(noId, BOND_SIZE / 2);

        NodeOperatorSummary memory summary = getNodeOperatorSummary(noId);
        assertEq(
            summary.targetValidatorsCount,
            1,
            "targetValidatorsCount mismatch"
        );
        assertEq(summary.targetLimitMode, 1, "targetLimitMode mismatch");
        assertEq(
            summary.depositableValidatorsCount,
            1,
            "depositableValidatorsCount mismatch"
        );
    }

    function test_getNodeOperatorSummary_softTargetLimitLowerThanUnbondedDeposited()
        public
    {
        uint256 noId = createNodeOperator(5);

        csm.obtainDepositData(5, "");

        csm.updateTargetValidatorsLimits(noId, 1, 1);

        penalize(noId, BOND_SIZE / 2);

        NodeOperatorSummary memory summary = getNodeOperatorSummary(noId);
        assertEq(
            summary.targetValidatorsCount,
            4,
            "targetValidatorsCount mismatch"
        );
        assertEq(summary.targetLimitMode, 2, "targetLimitMode mismatch");
        assertEq(
            summary.depositableValidatorsCount,
            0,
            "depositableValidatorsCount mismatch"
        );
    }

    function test_getNodeOperatorSummary_softTargetLimitGreaterThanUnbondedNonDeposited()
        public
    {
        uint256 noId = createNodeOperator(5);

        csm.updateTargetValidatorsLimits(noId, 1, 4);

        penalize(noId, BOND_SIZE + 100 wei);

        NodeOperatorSummary memory summary = getNodeOperatorSummary(noId);
        assertEq(
            summary.targetValidatorsCount,
            4,
            "targetValidatorsCount mismatch"
        );
        assertEq(summary.targetLimitMode, 1, "targetLimitMode mismatch");
        assertEq(
            summary.depositableValidatorsCount,
            3,
            "depositableValidatorsCount mismatch"
        );
    }

    function test_getNodeOperatorSummary_softTargetLimitGreaterThanUnbondedDeposited()
        public
    {
        uint256 noId = createNodeOperator(5);

        csm.obtainDepositData(4, "");

        csm.updateTargetValidatorsLimits(noId, 1, 4);

        penalize(noId, BOND_SIZE + 100 wei);

        NodeOperatorSummary memory summary = getNodeOperatorSummary(noId);
        assertEq(
            summary.targetValidatorsCount,
            3,
            "targetValidatorsCount mismatch"
        );
        assertEq(summary.targetLimitMode, 2, "targetLimitMode mismatch");
        assertEq(
            summary.depositableValidatorsCount,
            0,
            "depositableValidatorsCount mismatch"
        );
    }

    function test_getNodeOperatorSummary_unbondedGreaterThanTotalMinusDeposited()
        public
    {
        uint256 noId = createNodeOperator(5);

        csm.obtainDepositData(3, "");

        penalize(noId, BOND_SIZE * 3);

        NodeOperatorSummary memory summary = getNodeOperatorSummary(noId);
        assertEq(
            summary.depositableValidatorsCount,
            0,
            "depositableValidatorsCount mismatch"
        );
    }

    function test_getNodeOperatorSummary_unbondedEqualToTotalMinusDeposited()
        public
    {
        uint256 noId = createNodeOperator(5);

        csm.obtainDepositData(3, "");

        penalize(noId, BOND_SIZE * 2);

        NodeOperatorSummary memory summary = getNodeOperatorSummary(noId);
        assertEq(
            summary.depositableValidatorsCount,
            0,
            "depositableValidatorsCount mismatch"
        );
    }

    function test_getNodeOperatorSummary_unbondedGreaterThanTotalMinusVetted()
        public
    {
        uint256 noId = createNodeOperator(5);

        unvetKeys(noId, 4);

        penalize(noId, BOND_SIZE * 2);

        NodeOperatorSummary memory summary = getNodeOperatorSummary(noId);
        assertEq(
            summary.depositableValidatorsCount,
            3,
            "depositableValidatorsCount mismatch"
        );
    }

    function test_getNodeOperatorSummary_unbondedEqualToTotalMinusVetted()
        public
    {
        uint256 noId = createNodeOperator(5);

        unvetKeys(noId, 4);

        penalize(noId, BOND_SIZE);

        NodeOperatorSummary memory summary = getNodeOperatorSummary(noId);
        assertEq(
            summary.depositableValidatorsCount,
            4,
            "depositableValidatorsCount mismatch"
        );
    }

    function test_getNodeOperatorSummary_unbondedLessThanTotalMinusVetted()
        public
    {
        uint256 noId = createNodeOperator(5);

        unvetKeys(noId, 3);

        penalize(noId, BOND_SIZE);

        NodeOperatorSummary memory summary = getNodeOperatorSummary(noId);
        assertEq(
            summary.depositableValidatorsCount,
            3,
            "depositableValidatorsCount mismatch"
        );
    }
}

contract CsmGetNodeOperator is CSMCommon {
    function test_getNodeOperator() public assertInvariants {
        uint256 noId = createNodeOperator();
        NodeOperator memory no = csm.getNodeOperator(noId);
        assertEq(no.managerAddress, nodeOperator);
        assertEq(no.rewardAddress, nodeOperator);
    }

    function test_getNodeOperator_WhenNoNodeOperator() public assertInvariants {
        NodeOperator memory no = csm.getNodeOperator(0);
        assertEq(no.managerAddress, address(0));
        assertEq(no.rewardAddress, address(0));
    }
}

contract CsmUpdateTargetValidatorsLimits is CSMCommon {
    function test_updateTargetValidatorsLimits() public assertInvariants {
        uint256 noId = createNodeOperator();
        uint256 nonce = csm.getNonce();

        vm.expectEmit(address(csm));
        emit ICSModule.TargetValidatorsCountChanged(noId, 1, 1);
        csm.updateTargetValidatorsLimits(noId, 1, 1);
        assertEq(csm.getNonce(), nonce + 1);
    }

    function test_updateTargetValidatorsLimits_sameValues()
        public
        assertInvariants
    {
        uint256 noId = createNodeOperator();

        vm.expectEmit(address(csm));
        emit ICSModule.TargetValidatorsCountChanged(noId, 1, 1);
        csm.updateTargetValidatorsLimits(noId, 1, 1);
        csm.updateTargetValidatorsLimits(noId, 1, 1);

        NodeOperatorSummary memory summary = getNodeOperatorSummary(noId);
        assertEq(summary.targetLimitMode, 1);
        assertEq(summary.targetValidatorsCount, 1);
    }

    function test_updateTargetValidatorsLimits_limitIsZero()
        public
        assertInvariants
    {
        uint256 noId = createNodeOperator();
        vm.expectEmit(address(csm));
        emit ICSModule.TargetValidatorsCountChanged(noId, 1, 0);
        csm.updateTargetValidatorsLimits(noId, 1, 0);
    }

    function test_updateTargetValidatorsLimits_FromDisabledToDisabled_withNonZeroTargetLimit()
        public
        assertInvariants
    {
        uint256 noId = createNodeOperator();
        csm.updateTargetValidatorsLimits(noId, 2, 10);

        vm.expectEmit(address(csm));
        emit ICSModule.TargetValidatorsCountChanged(noId, 0, 0);
        csm.updateTargetValidatorsLimits(noId, 0, 0);

        NodeOperator memory no = csm.getNodeOperator(noId);
        assertEq(no.targetLimit, 0);
    }

    function test_updateTargetValidatorsLimits_enableSoftLimit()
        public
        assertInvariants
    {
        uint256 noId = createNodeOperator();
        csm.updateTargetValidatorsLimits(noId, 0, 10);

        vm.expectEmit(address(csm));
        emit ICSModule.TargetValidatorsCountChanged(noId, 1, 10);
        csm.updateTargetValidatorsLimits(noId, 1, 10);
    }

    function test_updateTargetValidatorsLimits_enableHardLimit()
        public
        assertInvariants
    {
        uint256 noId = createNodeOperator();
        csm.updateTargetValidatorsLimits(noId, 0, 10);

        vm.expectEmit(address(csm));
        emit ICSModule.TargetValidatorsCountChanged(noId, 2, 10);
        csm.updateTargetValidatorsLimits(noId, 2, 10);
    }

    function test_updateTargetValidatorsLimits_disableSoftLimit_withNonZeroTargetLimit()
        public
        assertInvariants
    {
        uint256 noId = createNodeOperator();
        csm.updateTargetValidatorsLimits(noId, 1, 10);

        vm.expectEmit(address(csm));
        emit ICSModule.TargetValidatorsCountChanged(noId, 0, 0);
        csm.updateTargetValidatorsLimits(noId, 0, 10);
    }

    function test_updateTargetValidatorsLimits_disableSoftLimit_withZeroTargetLimit()
        public
        assertInvariants
    {
        uint256 noId = createNodeOperator();
        csm.updateTargetValidatorsLimits(noId, 1, 10);

        vm.expectEmit(address(csm));
        emit ICSModule.TargetValidatorsCountChanged(noId, 0, 0);
        csm.updateTargetValidatorsLimits(noId, 0, 0);
    }

    function test_updateTargetValidatorsLimits_disableHardLimit_withNonZeroTargetLimit()
        public
        assertInvariants
    {
        uint256 noId = createNodeOperator();
        csm.updateTargetValidatorsLimits(noId, 2, 10);

        vm.expectEmit(address(csm));
        emit ICSModule.TargetValidatorsCountChanged(noId, 0, 0);
        csm.updateTargetValidatorsLimits(noId, 0, 10);
    }

    function test_updateTargetValidatorsLimits_disableHardLimit_withZeroTargetLimit()
        public
        assertInvariants
    {
        uint256 noId = createNodeOperator();
        csm.updateTargetValidatorsLimits(noId, 2, 10);

        vm.expectEmit(address(csm));
        emit ICSModule.TargetValidatorsCountChanged(noId, 0, 0);
        csm.updateTargetValidatorsLimits(noId, 0, 0);
    }

    function test_updateTargetValidatorsLimits_switchFromHardToSoftLimit()
        public
    {
        uint256 noId = createNodeOperator();
        csm.updateTargetValidatorsLimits(noId, 2, 10);

        vm.expectEmit(address(csm));
        emit ICSModule.TargetValidatorsCountChanged(noId, 1, 5);
        csm.updateTargetValidatorsLimits(noId, 1, 5);
    }

    function test_updateTargetValidatorsLimits_switchFromSoftToHardLimit()
        public
    {
        uint256 noId = createNodeOperator();
        csm.updateTargetValidatorsLimits(noId, 1, 10);

        vm.expectEmit(address(csm));
        emit ICSModule.TargetValidatorsCountChanged(noId, 2, 5);
        csm.updateTargetValidatorsLimits(noId, 2, 5);
    }

    function test_updateTargetValidatorsLimits_NoUnvetKeysWhenLimitDisabled()
        public
    {
        uint256 noId = createNodeOperator(2);
        csm.updateTargetValidatorsLimits(noId, 1, 1);
        csm.updateTargetValidatorsLimits(noId, 0, 1);
        NodeOperator memory no = csm.getNodeOperator(noId);
        assertEq(no.totalVettedKeys, 2);
    }

    function test_updateTargetValidatorsLimits_RevertWhen_NoNodeOperator()
        public
    {
        vm.expectRevert(ICSModule.NodeOperatorDoesNotExist.selector);
        csm.updateTargetValidatorsLimits(0, 1, 1);
    }

    function test_updateTargetValidatorsLimits_RevertWhen_TargetLimitExceedsUint32()
        public
    {
        createNodeOperator(1);
        vm.expectRevert(ICSModule.InvalidInput.selector);
        csm.updateTargetValidatorsLimits(0, 1, uint256(type(uint32).max) + 1);
    }

    function test_updateTargetValidatorsLimits_RevertWhen_TargetLimitModeExceedsMax()
        public
    {
        createNodeOperator(1);
        vm.expectRevert(ICSModule.InvalidInput.selector);
        csm.updateTargetValidatorsLimits(0, 3, 1);
    }
}

contract CsmUpdateExitedValidatorsCount is CSMCommon {
    function test_updateExitedValidatorsCount_NonZero()
        public
        assertInvariants
    {
        uint256 noId = createNodeOperator(1);
        csm.obtainDepositData(1, "");
        uint256 nonce = csm.getNonce();

        vm.expectEmit(address(csm));
        emit ICSModule.ExitedSigningKeysCountChanged(noId, 1);
        csm.updateExitedValidatorsCount(
            bytes.concat(bytes8(0x0000000000000000)),
            bytes.concat(bytes16(0x00000000000000000000000000000001))
        );

        NodeOperator memory no = csm.getNodeOperator(noId);
        assertEq(no.totalExitedKeys, 1, "totalExitedKeys not increased");

        assertEq(csm.getNonce(), nonce + 1);
    }

    function test_updateExitedValidatorsCount_RevertWhen_NoNodeOperator()
        public
    {
        vm.expectRevert(ICSModule.NodeOperatorDoesNotExist.selector);
        csm.updateExitedValidatorsCount(
            bytes.concat(bytes8(0x0000000000000000)),
            bytes.concat(bytes16(0x00000000000000000000000000000001))
        );
    }

    function test_updateExitedValidatorsCount_RevertWhen_CountMoreThanDeposited()
        public
    {
        createNodeOperator(1);

        vm.expectRevert(ICSModule.ExitedKeysHigherThanTotalDeposited.selector);
        csm.updateExitedValidatorsCount(
            bytes.concat(bytes8(0x0000000000000000)),
            bytes.concat(bytes16(0x00000000000000000000000000000001))
        );
    }

    function test_updateExitedValidatorsCount_RevertWhen_ExitedKeysDecrease()
        public
    {
        createNodeOperator(1);
        csm.obtainDepositData(1, "");

        csm.updateExitedValidatorsCount(
            bytes.concat(bytes8(0x0000000000000000)),
            bytes.concat(bytes16(0x00000000000000000000000000000001))
        );

        vm.expectRevert(ICSModule.ExitedKeysDecrease.selector);
        csm.updateExitedValidatorsCount(
            bytes.concat(bytes8(0x0000000000000000)),
            bytes.concat(bytes16(0x00000000000000000000000000000000))
        );
    }

    function test_updateExitedValidatorsCount_NoEventIfSameValue()
        public
        assertInvariants
    {
        createNodeOperator(1);
        csm.obtainDepositData(1, "");

        csm.updateExitedValidatorsCount(
            bytes.concat(bytes8(0x0000000000000000)),
            bytes.concat(bytes16(0x00000000000000000000000000000001))
        );

        vm.recordLogs();
        csm.updateExitedValidatorsCount(
            bytes.concat(bytes8(0x0000000000000000)),
            bytes.concat(bytes16(0x00000000000000000000000000000001))
        );
        Vm.Log[] memory logs = vm.getRecordedLogs();
        // One event is NonceChanged
        assertEq(logs.length, 1);
    }
}

contract CsmUnsafeUpdateValidatorsCount is CSMCommon {
    function test_unsafeUpdateValidatorsCount_NonZero()
        public
        assertInvariants
    {
        uint256 noId = createNodeOperator(5);
        csm.obtainDepositData(5, "");
        uint256 nonce = csm.getNonce();

        vm.expectEmit(address(csm));
        emit ICSModule.ExitedSigningKeysCountChanged(noId, 1);
        csm.unsafeUpdateValidatorsCount({
            nodeOperatorId: noId,
            exitedValidatorsKeysCount: 1,
            stuckValidatorsKeysCount: 1
        });

        NodeOperator memory no = csm.getNodeOperator(noId);
        assertEq(no.totalExitedKeys, 1, "totalExitedKeys not increased");
        assertEq(
            no.stuckValidatorsCount,
            0,
            "stuckValidatorsCount not increased"
        );

        assertEq(csm.getNonce(), nonce + 1);
    }

    function test_unsafeUpdateValidatorsCount_RevertWhen_NoNodeOperator()
        public
    {
        vm.expectRevert(ICSModule.NodeOperatorDoesNotExist.selector);
        csm.unsafeUpdateValidatorsCount({
            nodeOperatorId: 100500,
            exitedValidatorsKeysCount: 1,
            stuckValidatorsKeysCount: 1
        });
    }

    function test_unsafeUpdateValidatorsCount_RevertWhen_NotStakingRouter()
        public
    {
        expectRoleRevert(stranger, csm.STAKING_ROUTER_ROLE());
        vm.prank(stranger);
        csm.unsafeUpdateValidatorsCount({
            nodeOperatorId: 100500,
            exitedValidatorsKeysCount: 1,
            stuckValidatorsKeysCount: 1
        });
    }

    function test_unsafeUpdateValidatorsCount_RevertWhen_ExitedCountMoreThanDeposited()
        public
    {
        uint256 noId = createNodeOperator(1);

        vm.expectRevert(ICSModule.ExitedKeysHigherThanTotalDeposited.selector);
        csm.unsafeUpdateValidatorsCount({
            nodeOperatorId: noId,
            exitedValidatorsKeysCount: 100500,
            stuckValidatorsKeysCount: 1
        });
    }

    function test_unsafeUpdateValidatorsCount_DecreaseExitedKeys()
        public
        assertInvariants
    {
        uint256 noId = createNodeOperator(1);
        csm.obtainDepositData(1, "");

        setExited(0, 1);

        csm.unsafeUpdateValidatorsCount({
            nodeOperatorId: noId,
            exitedValidatorsKeysCount: 0,
            stuckValidatorsKeysCount: 0
        });

        NodeOperator memory no = csm.getNodeOperator(noId);
        assertEq(no.totalExitedKeys, 0, "totalExitedKeys should be zero");
    }

    function test_unsafeUpdateValidatorsCount_NoEventIfSameValue()
        public
        assertInvariants
    {
        uint256 noId = createNodeOperator(2);
        csm.obtainDepositData(2, "");

        csm.unsafeUpdateValidatorsCount({
            nodeOperatorId: noId,
            exitedValidatorsKeysCount: 1,
            stuckValidatorsKeysCount: 1
        });

        vm.recordLogs();
        csm.unsafeUpdateValidatorsCount({
            nodeOperatorId: noId,
            exitedValidatorsKeysCount: 1,
            stuckValidatorsKeysCount: 1
        });
        Vm.Log[] memory logs = vm.getRecordedLogs();
        // One event is NonceChanged
        assertEq(logs.length, 1);
    }
}

contract CsmReportELRewardsStealingPenalty is CSMCommon {
    function test_reportELRewardsStealingPenalty_HappyPath()
        public
        assertInvariants
    {
        uint256 noId = createNodeOperator();
        uint256 nonce = csm.getNonce();

        vm.expectEmit(address(csm));
        emit ICSModule.ELRewardsStealingPenaltyReported(
            noId,
            blockhash(block.number),
            BOND_SIZE / 2
        );
        csm.reportELRewardsStealingPenalty(
            noId,
            blockhash(block.number),
            BOND_SIZE / 2
        );

        uint256 lockedBond = accounting.getActualLockedBond(noId);
        assertEq(
            lockedBond,
            BOND_SIZE /
                2 +
                csm.PARAMETERS_REGISTRY().getElRewardsStealingAdditionalFine(0)
        );
        assertEq(csm.getNonce(), nonce + 1);
        NodeOperator memory no = csm.getNodeOperator(noId);
        assertEq(no.depositableValidatorsCount, 0);
    }

    function test_reportELRewardsStealingPenalty_RevertWhen_NoNodeOperator()
        public
    {
        vm.expectRevert(ICSModule.NodeOperatorDoesNotExist.selector);
        csm.reportELRewardsStealingPenalty(0, blockhash(block.number), 1 ether);
    }

    function test_reportELRewardsStealingPenalty_RevertWhen_ZeroAmount()
        public
    {
        uint256 noId = createNodeOperator();
        vm.expectRevert(ICSModule.InvalidAmount.selector);
        csm.reportELRewardsStealingPenalty(
            noId,
            blockhash(block.number),
            0 ether
        );
    }

    function test_reportELRewardsStealingPenalty_NoNonceChange()
        public
        assertInvariants
    {
        uint256 noId = createNodeOperator();

        vm.deal(nodeOperator, 32 ether);
        vm.prank(nodeOperator);
        accounting.depositETH{ value: 32 ether }(0);

        uint256 nonce = csm.getNonce();

        csm.reportELRewardsStealingPenalty(
            noId,
            blockhash(block.number),
            BOND_SIZE / 2
        );

        assertEq(csm.getNonce(), nonce);
    }

    function test_reportELRewardsStealingPenalty_EnqueueAfterUnlock()
        public
        assertInvariants
    {
        uint256 noId = createNodeOperator();
        uint256 nonce = csm.getNonce();

        csm.reportELRewardsStealingPenalty(
            noId,
            blockhash(block.number),
            BOND_SIZE / 2
        );

        uint256 lockedBond = accounting.getActualLockedBond(noId);
        assertEq(
            lockedBond,
            BOND_SIZE /
                2 +
                csm.PARAMETERS_REGISTRY().getElRewardsStealingAdditionalFine(0)
        );
        assertEq(csm.getNonce(), nonce + 1);
        NodeOperator memory no = csm.getNodeOperator(noId);
        assertEq(no.depositableValidatorsCount, 0);

        createNodeOperator();
        csm.obtainDepositData(1, "");

        vm.warp(accounting.getBondLockPeriod() + 1);

        vm.expectEmit(address(csm));
        emit ICSModule.BatchEnqueued(csm.QUEUE_LOWEST_PRIORITY(), noId, 1);
        csm.updateDepositableValidatorsCount(noId);

        no = csm.getNodeOperator(noId);
        assertEq(no.depositableValidatorsCount, 1);
    }
}

contract CsmCancelELRewardsStealingPenalty is CSMCommon {
    function test_cancelELRewardsStealingPenalty_HappyPath()
        public
        assertInvariants
    {
        uint256 noId = createNodeOperator();

        csm.reportELRewardsStealingPenalty(
            noId,
            blockhash(block.number),
            BOND_SIZE / 2
        );

        uint256 nonce = csm.getNonce();

        vm.expectEmit(address(csm));
        emit ICSModule.ELRewardsStealingPenaltyCancelled(
            noId,
            BOND_SIZE /
                2 +
                csm.PARAMETERS_REGISTRY().getElRewardsStealingAdditionalFine(0)
        );
        csm.cancelELRewardsStealingPenalty(
            noId,
            BOND_SIZE /
                2 +
                csm.PARAMETERS_REGISTRY().getElRewardsStealingAdditionalFine(0)
        );

        uint256 lockedBond = accounting.getActualLockedBond(noId);
        assertEq(lockedBond, 0);
        assertEq(csm.getNonce(), nonce + 1);
    }

    function test_cancelELRewardsStealingPenalty_Partial()
        public
        assertInvariants
    {
        uint256 noId = createNodeOperator();

        csm.reportELRewardsStealingPenalty(
            noId,
            blockhash(block.number),
            BOND_SIZE / 2
        );

        uint256 nonce = csm.getNonce();

        vm.expectEmit(address(csm));
        emit ICSModule.ELRewardsStealingPenaltyCancelled(noId, BOND_SIZE / 2);
        csm.cancelELRewardsStealingPenalty(noId, BOND_SIZE / 2);

        uint256 lockedBond = accounting.getActualLockedBond(noId);
        assertEq(
            lockedBond,
            csm.PARAMETERS_REGISTRY().getElRewardsStealingAdditionalFine(0)
        );
        // nonce should not change due to no changes in the depositable validators
        assertEq(csm.getNonce(), nonce);
    }

    function test_cancelELRewardsStealingPenalty_RevertWhen_NoNodeOperator()
        public
    {
        vm.expectRevert(ICSModule.NodeOperatorDoesNotExist.selector);
        csm.cancelELRewardsStealingPenalty(0, 1 ether);
    }
}

contract CsmSettleELRewardsStealingPenaltyBasic is CSMCommon {
    function test_settleELRewardsStealingPenalty() public assertInvariants {
        uint256 noId = createNodeOperator();
        uint256 amount = 1 ether;
        uint256[] memory idsToSettle = new uint256[](1);
        idsToSettle[0] = noId;
        csm.reportELRewardsStealingPenalty(
            noId,
            blockhash(block.number),
            amount
        );

        vm.expectEmit(address(csm));
        emit ICSModule.ELRewardsStealingPenaltySettled(noId);
        csm.settleELRewardsStealingPenalty(idsToSettle);

        CSBondLock.BondLock memory lock = accounting.getLockedBondInfo(noId);
        assertEq(lock.amount, 0 ether);
        assertEq(lock.until, 0);
    }

    function test_settleELRewardsStealingPenalty_multipleNOs()
        public
        assertInvariants
    {
        uint256 firstNoId = createNodeOperator();
        uint256 secondNoId = createNodeOperator();
        uint256[] memory idsToSettle = new uint256[](2);
        idsToSettle[0] = firstNoId;
        idsToSettle[1] = secondNoId;
        csm.reportELRewardsStealingPenalty(
            firstNoId,
            blockhash(block.number),
            1 ether
        );
        csm.reportELRewardsStealingPenalty(
            secondNoId,
            blockhash(block.number),
            BOND_SIZE
        );

        vm.expectEmit(address(csm));
        emit ICSModule.ELRewardsStealingPenaltySettled(firstNoId);
        vm.expectEmit(address(csm));
        emit ICSModule.ELRewardsStealingPenaltySettled(secondNoId);
        csm.settleELRewardsStealingPenalty(idsToSettle);

        CSBondLock.BondLock memory lock = accounting.getLockedBondInfo(
            firstNoId
        );
        assertEq(lock.amount, 0 ether);
        assertEq(lock.until, 0);

        lock = accounting.getLockedBondInfo(secondNoId);
        assertEq(lock.amount, 0 ether);
        assertEq(lock.until, 0);
    }

    function test_settleELRewardsStealingPenalty_NoLock()
        public
        assertInvariants
    {
        uint256 noId = createNodeOperator();
        uint256[] memory idsToSettle = new uint256[](1);
        idsToSettle[0] = noId;

        csm.settleELRewardsStealingPenalty(idsToSettle);

        CSBondLock.BondLock memory lock = accounting.getLockedBondInfo(noId);
        assertEq(lock.amount, 0 ether);
        assertEq(lock.until, 0);
    }

    function test_settleELRewardsStealingPenalty_multipleNOs_NoLock()
        public
        assertInvariants
    {
        uint256 firstNoId = createNodeOperator();
        uint256 secondNoId = createNodeOperator();
        uint256[] memory idsToSettle = new uint256[](2);
        idsToSettle[0] = firstNoId;
        idsToSettle[1] = secondNoId;

        csm.settleELRewardsStealingPenalty(idsToSettle);

        CSBondLock.BondLock memory firstLock = accounting.getLockedBondInfo(
            firstNoId
        );
        assertEq(firstLock.amount, 0 ether);
        assertEq(firstLock.until, 0);
        CSBondLock.BondLock memory secondLock = accounting.getLockedBondInfo(
            secondNoId
        );
        assertEq(secondLock.amount, 0 ether);
        assertEq(secondLock.until, 0);
    }

    function test_settleELRewardsStealingPenalty_multipleNOs_oneWithNoLock()
        public
    {
        uint256 firstNoId = createNodeOperator();
        uint256 secondNoId = createNodeOperator();
        uint256[] memory idsToSettle = new uint256[](2);
        idsToSettle[0] = firstNoId;
        idsToSettle[1] = secondNoId;

        csm.reportELRewardsStealingPenalty(
            secondNoId,
            blockhash(block.number),
            1 ether
        );

        vm.expectEmit(address(csm));
        emit ICSModule.ELRewardsStealingPenaltySettled(secondNoId);
        csm.settleELRewardsStealingPenalty(idsToSettle);

        CSBondLock.BondLock memory firstLock = accounting.getLockedBondInfo(
            firstNoId
        );
        assertEq(firstLock.amount, 0 ether);
        assertEq(firstLock.until, 0);
        CSBondLock.BondLock memory secondLock = accounting.getLockedBondInfo(
            secondNoId
        );
        assertEq(secondLock.amount, 0 ether);
        assertEq(secondLock.until, 0);
    }

    function test_settleELRewardsStealingPenalty_withDuplicates() public {
        uint256 firstNoId = createNodeOperator();
        uint256 secondNoId = createNodeOperator();
        uint256[] memory idsToSettle = new uint256[](3);
        idsToSettle[0] = firstNoId;
        idsToSettle[1] = secondNoId;
        idsToSettle[2] = secondNoId;

        uint256 bondBalanceBefore = accounting.getBond(secondNoId);

        uint256 lockAmount = 1 ether;
        csm.reportELRewardsStealingPenalty(
            secondNoId,
            blockhash(block.number),
            lockAmount
        );

        vm.expectEmit(address(csm));
        emit ICSModule.ELRewardsStealingPenaltySettled(secondNoId);
        csm.settleELRewardsStealingPenalty(idsToSettle);

        uint256 bondBalanceAfter = accounting.getBond(secondNoId);

        CSBondLock.BondLock memory currentLock = accounting.getLockedBondInfo(
            secondNoId
        );
        assertEq(currentLock.amount, 0 ether);
        assertEq(currentLock.until, 0);
        assertEq(
            bondBalanceAfter,
            bondBalanceBefore -
                lockAmount -
                csm.PARAMETERS_REGISTRY().getElRewardsStealingAdditionalFine(0)
        );
    }

    function test_settleELRewardsStealingPenalty_RevertWhen_NoExistingNodeOperator()
        public
    {
        uint256 noId = createNodeOperator();
        uint256[] memory idsToSettle = new uint256[](1);
        idsToSettle[0] = noId + 1;

        vm.expectRevert(ICSModule.NodeOperatorDoesNotExist.selector);
        csm.settleELRewardsStealingPenalty(idsToSettle);
    }
}

contract CsmSettleELRewardsStealingPenaltyAdvanced is CSMCommon {
    function test_settleELRewardsStealingPenalty_PeriodIsExpired() public {
        uint256 noId = createNodeOperator();
        uint256 period = accounting.getBondLockPeriod();
        uint256[] memory idsToSettle = new uint256[](1);
        idsToSettle[0] = noId;
        uint256 amount = 1 ether;

        csm.reportELRewardsStealingPenalty(
            noId,
            blockhash(block.number),
            amount
        );

        vm.warp(block.timestamp + period + 1 seconds);

        csm.settleELRewardsStealingPenalty(idsToSettle);

        assertEq(accounting.getActualLockedBond(noId), 0);
    }

    function test_settleELRewardsStealingPenalty_multipleNOs_oneExpired()
        public
    {
        uint256 period = accounting.getBondLockPeriod();
        uint256 firstNoId = createNodeOperator(2);
        uint256 secondNoId = createNodeOperator(2);
        uint256[] memory idsToSettle = new uint256[](2);
        idsToSettle[0] = firstNoId;
        idsToSettle[1] = secondNoId;
        csm.reportELRewardsStealingPenalty(
            firstNoId,
            blockhash(block.number),
            1 ether
        );
        vm.warp(block.timestamp + period + 1 seconds);
        csm.reportELRewardsStealingPenalty(
            secondNoId,
            blockhash(block.number),
            BOND_SIZE
        );

        vm.expectEmit(address(csm));
        emit ICSModule.ELRewardsStealingPenaltySettled(secondNoId);
        csm.settleELRewardsStealingPenalty(idsToSettle);

        assertEq(accounting.getActualLockedBond(firstNoId), 0);

        CSBondLock.BondLock memory lock = accounting.getLockedBondInfo(
            secondNoId
        );
        assertEq(lock.amount, 0 ether);
        assertEq(lock.until, 0);
    }

    function test_settleELRewardsStealingPenalty_NoBond()
        public
        assertInvariants
    {
        uint256 noId = createNodeOperator();
        uint256[] memory idsToSettle = new uint256[](1);
        idsToSettle[0] = noId;
        uint256 amount = accounting.getBond(noId) + 1 ether;

        // penalize all current bond to make an edge case when there is no bond but a new lock is applied
        vm.prank(address(csm));
        accounting.penalize(noId, amount);

        csm.reportELRewardsStealingPenalty(
            noId,
            blockhash(block.number),
            amount
        );
        vm.expectEmit(address(csm));
        emit ICSModule.ELRewardsStealingPenaltySettled(noId);
        csm.settleELRewardsStealingPenalty(idsToSettle);
    }
}

contract CSMCompensateELRewardsStealingPenalty is CSMCommon {
    function test_compensateELRewardsStealingPenalty() public assertInvariants {
        uint256 noId = createNodeOperator();
        uint256 amount = 1 ether;
        uint256 fine = csm
            .PARAMETERS_REGISTRY()
            .getElRewardsStealingAdditionalFine(0);
        csm.reportELRewardsStealingPenalty(
            noId,
            blockhash(block.number),
            amount
        );

        uint256 nonce = csm.getNonce();

        vm.expectEmit(address(csm));
        emit ICSModule.ELRewardsStealingPenaltyCompensated(noId, amount + fine);

        vm.expectCall(
            address(accounting),
            abi.encodeWithSelector(
                accounting.compensateLockedBondETH.selector,
                noId
            )
        );
        vm.deal(nodeOperator, amount + fine);
        vm.prank(nodeOperator);
        csm.compensateELRewardsStealingPenalty{ value: amount + fine }(noId);

        CSBondLock.BondLock memory lock = accounting.getLockedBondInfo(noId);
        assertEq(lock.amount, 0);
        assertEq(csm.getNonce(), nonce + 1);
    }

    function test_compensateELRewardsStealingPenalty_Partial()
        public
        assertInvariants
    {
        uint256 noId = createNodeOperator();
        uint256 amount = 1 ether;
        uint256 fine = csm
            .PARAMETERS_REGISTRY()
            .getElRewardsStealingAdditionalFine(0);
        csm.reportELRewardsStealingPenalty(
            noId,
            blockhash(block.number),
            amount
        );

        uint256 nonce = csm.getNonce();

        vm.expectEmit(address(csm));
        emit ICSModule.ELRewardsStealingPenaltyCompensated(noId, amount);

        vm.expectCall(
            address(accounting),
            abi.encodeWithSelector(
                accounting.compensateLockedBondETH.selector,
                noId
            )
        );
        vm.deal(nodeOperator, amount);
        vm.prank(nodeOperator);
        csm.compensateELRewardsStealingPenalty{ value: amount }(noId);

        CSBondLock.BondLock memory lock = accounting.getLockedBondInfo(noId);
        assertEq(lock.amount, fine);
        assertEq(csm.getNonce(), nonce);
    }

    function test_compensateELRewardsStealingPenalty_depositableValidatorsChanged()
        public
    {
        uint256 noId = createNodeOperator(2);
        uint256 amount = 1 ether;
        uint256 fine = csm
            .PARAMETERS_REGISTRY()
            .getElRewardsStealingAdditionalFine(0);
        csm.reportELRewardsStealingPenalty(
            noId,
            blockhash(block.number),
            amount
        );
        csm.obtainDepositData(1, "");
        uint256 depositableBefore = csm
            .getNodeOperator(noId)
            .depositableValidatorsCount;

        vm.deal(nodeOperator, amount + fine);
        vm.prank(nodeOperator);
        csm.compensateELRewardsStealingPenalty{ value: amount + fine }(noId);
        uint256 depositableAfter = csm
            .getNodeOperator(noId)
            .depositableValidatorsCount;
        assertEq(depositableAfter, depositableBefore + 1);

        BatchInfo[] memory exp = new BatchInfo[](1);
        exp[0] = BatchInfo({ nodeOperatorId: noId, count: 1 });
        _assertQueueState(csm.QUEUE_LOWEST_PRIORITY(), exp);
    }

    function test_compensateELRewardsStealingPenalty_RevertWhen_NoNodeOperator()
        public
    {
        vm.expectRevert(ICSModule.NodeOperatorDoesNotExist.selector);
        csm.compensateELRewardsStealingPenalty{ value: 1 ether }(0);
    }

    function test_compensateELRewardsStealingPenalty_RevertWhen_NotManager()
        public
    {
        uint256 noId = createNodeOperator();
        vm.expectRevert(ICSModule.SenderIsNotEligible.selector);
        csm.compensateELRewardsStealingPenalty{ value: 1 ether }(noId);
    }
}

contract CsmSubmitWithdrawals is CSMCommon {
    function test_submitWithdrawals() public assertInvariants {
        uint256 keyIndex = 0;
        uint256 noId = createNodeOperator();
        (bytes memory pubkey, ) = csm.obtainDepositData(1, "");

        uint256 nonce = csm.getNonce();

        ValidatorWithdrawalInfo[]
            memory withdrawalInfo = new ValidatorWithdrawalInfo[](1);

        withdrawalInfo[0] = ValidatorWithdrawalInfo(
            noId,
            keyIndex,
            csm.DEPOSIT_SIZE(),
            false
        );

        vm.expectEmit(address(csm));
        emit ICSModule.WithdrawalSubmitted(
            noId,
            keyIndex,
            csm.DEPOSIT_SIZE(),
            pubkey
        );
        csm.submitWithdrawals(withdrawalInfo);

        NodeOperator memory no = csm.getNodeOperator(noId);
        assertEq(no.totalWithdrawnKeys, 1);
        bool withdrawn = csm.isValidatorWithdrawn(noId, keyIndex);
        assertTrue(withdrawn);

        // no changes in depositable keys or keys in general
        assertEq(csm.getNonce(), nonce);
    }

    function test_submitWithdrawals_slashed() public assertInvariants {
        uint256 keyIndex = 0;
        uint256 noId = createNodeOperator();
        (bytes memory pubkey, ) = csm.obtainDepositData(1, "");

        ValidatorWithdrawalInfo[]
            memory withdrawalInfo = new ValidatorWithdrawalInfo[](1);

        withdrawalInfo[0] = ValidatorWithdrawalInfo(
            noId,
            keyIndex,
            csm.DEPOSIT_SIZE(),
            true
        );

        vm.expectEmit(address(csm));
        emit ICSModule.WithdrawalSubmitted(
            noId,
            keyIndex,
            csm.DEPOSIT_SIZE(),
            pubkey
        );
        csm.submitWithdrawals(withdrawalInfo);

        NodeOperator memory no = csm.getNodeOperator(noId);
        assertEq(no.totalWithdrawnKeys, 1);
        bool withdrawn = csm.isValidatorWithdrawn(noId, keyIndex);
        assertTrue(withdrawn);
    }

    function test_submitWithdrawals_changeNonce() public assertInvariants {
        uint256 keyIndex = 0;
        uint256 noId = createNodeOperator(2);
        (bytes memory pubkey, ) = csm.obtainDepositData(1, "");

        uint256 nonce = csm.getNonce();

        ValidatorWithdrawalInfo[]
            memory withdrawalInfo = new ValidatorWithdrawalInfo[](1);

        withdrawalInfo[0] = ValidatorWithdrawalInfo(
            noId,
            keyIndex,
            csm.DEPOSIT_SIZE() - BOND_SIZE - 1 ether,
            false
        );

        vm.expectEmit(address(csm));
        emit ICSModule.WithdrawalSubmitted(
            noId,
            keyIndex,
            csm.DEPOSIT_SIZE() - BOND_SIZE - 1 ether,
            pubkey
        );
        csm.submitWithdrawals(withdrawalInfo);

        NodeOperator memory no = csm.getNodeOperator(noId);
        assertEq(no.totalWithdrawnKeys, 1);
        // depositable decrease should
        assertEq(csm.getNonce(), nonce + 1);
    }

    function test_submitWithdrawals_lowExitBalance() public assertInvariants {
        uint256 keyIndex = 0;
        uint256 noId = createNodeOperator();
        csm.obtainDepositData(1, "");

        ValidatorWithdrawalInfo[]
            memory withdrawalInfo = new ValidatorWithdrawalInfo[](1);

        withdrawalInfo[0] = ValidatorWithdrawalInfo(
            noId,
            keyIndex,
            csm.DEPOSIT_SIZE() - 1 ether,
            false
        );

        vm.expectCall(
            address(accounting),
            abi.encodeWithSelector(accounting.penalize.selector, noId, 1 ether)
        );
        csm.submitWithdrawals(withdrawalInfo);
    }

    function test_submitWithdrawals_exitDelayPenalty() public assertInvariants {
        uint256 keyIndex = 0;
        uint256 noId = createNodeOperator();
        csm.obtainDepositData(1, "");

        exitPenalties.mock_setDelayedExitPenaltyInfo(
            ExitPenaltyInfo({
                delayPenalty: MarkedUint248(1 ether, true),
                strikesPenalty: MarkedUint248(0, false),
                withdrawalRequestFee: MarkedUint248(0, false)
            })
        );

        ValidatorWithdrawalInfo[]
            memory withdrawalInfo = new ValidatorWithdrawalInfo[](1);

        withdrawalInfo[0] = ValidatorWithdrawalInfo(
            noId,
            keyIndex,
            csm.DEPOSIT_SIZE(),
            false
        );

        vm.expectCall(
            address(accounting),
            abi.encodeWithSelector(accounting.penalize.selector, noId, 1 ether)
        );
        csm.submitWithdrawals(withdrawalInfo);
    }

    function test_submitWithdrawals_strikesPenalty() public assertInvariants {
        uint256 keyIndex = 0;
        uint256 noId = createNodeOperator();
        csm.obtainDepositData(1, "");

        exitPenalties.mock_setDelayedExitPenaltyInfo(
            ExitPenaltyInfo({
                delayPenalty: MarkedUint248(0, false),
                strikesPenalty: MarkedUint248(1 ether, true),
                withdrawalRequestFee: MarkedUint248(0, false)
            })
        );

        ValidatorWithdrawalInfo[]
            memory withdrawalInfo = new ValidatorWithdrawalInfo[](1);

        withdrawalInfo[0] = ValidatorWithdrawalInfo(
            noId,
            keyIndex,
            csm.DEPOSIT_SIZE(),
            false
        );

        vm.expectCall(
            address(accounting),
            abi.encodeWithSelector(accounting.penalize.selector, noId, 1 ether)
        );
        csm.submitWithdrawals(withdrawalInfo);
    }

    function test_submitWithdrawals_allPenalties() public assertInvariants {
        uint256 keyIndex = 0;
        uint256 noId = createNodeOperator();
        csm.obtainDepositData(1, "");

        exitPenalties.mock_setDelayedExitPenaltyInfo(
            ExitPenaltyInfo({
                delayPenalty: MarkedUint248(1 ether, true),
                strikesPenalty: MarkedUint248(1 ether, true),
                withdrawalRequestFee: MarkedUint248(0, false)
            })
        );

        ValidatorWithdrawalInfo[]
            memory withdrawalInfo = new ValidatorWithdrawalInfo[](1);

        withdrawalInfo[0] = ValidatorWithdrawalInfo(
            noId,
            keyIndex,
            csm.DEPOSIT_SIZE() - 1 ether,
            false
        );

        vm.expectCall(
            address(accounting),
            abi.encodeWithSelector(accounting.penalize.selector, noId, 3 ether)
        );
        csm.submitWithdrawals(withdrawalInfo);
    }

    function test_submitWithdrawals_chargeWithdrawalFee_DelayPenalty()
        public
        assertInvariants
    {
        uint256 keyIndex = 0;
        uint256 noId = createNodeOperator();
        csm.obtainDepositData(1, "");

        exitPenalties.mock_setDelayedExitPenaltyInfo(
            ExitPenaltyInfo({
                delayPenalty: MarkedUint248(1 ether, true),
                strikesPenalty: MarkedUint248(0, false),
                withdrawalRequestFee: MarkedUint248(0.1 ether, true)
            })
        );

        ValidatorWithdrawalInfo[]
            memory withdrawalInfo = new ValidatorWithdrawalInfo[](1);

        withdrawalInfo[0] = ValidatorWithdrawalInfo(
            noId,
            keyIndex,
            csm.DEPOSIT_SIZE(),
            false
        );

        vm.expectCall(
            address(accounting),
            abi.encodeWithSelector(accounting.penalize.selector, noId, 1 ether)
        );
        vm.expectCall(
            address(accounting),
            abi.encodeWithSelector(
                accounting.chargeFee.selector,
                noId,
                0.1 ether
            )
        );
        csm.submitWithdrawals(withdrawalInfo);
    }

    function test_submitWithdrawals_chargeWithdrawalFee_StrikesPenalty()
        public
        assertInvariants
    {
        uint256 keyIndex = 0;
        uint256 noId = createNodeOperator();
        csm.obtainDepositData(1, "");

        exitPenalties.mock_setDelayedExitPenaltyInfo(
            ExitPenaltyInfo({
                delayPenalty: MarkedUint248(0, false),
                strikesPenalty: MarkedUint248(1 ether, true),
                withdrawalRequestFee: MarkedUint248(0.1 ether, true)
            })
        );

        ValidatorWithdrawalInfo[]
            memory withdrawalInfo = new ValidatorWithdrawalInfo[](1);

        withdrawalInfo[0] = ValidatorWithdrawalInfo(
            noId,
            keyIndex,
            csm.DEPOSIT_SIZE(),
            false
        );

        vm.expectCall(
            address(accounting),
            abi.encodeWithSelector(accounting.penalize.selector, noId, 1 ether)
        );
        vm.expectCall(
            address(accounting),
            abi.encodeWithSelector(
                accounting.chargeFee.selector,
                noId,
                0.1 ether
            )
        );
        csm.submitWithdrawals(withdrawalInfo);
    }

    function test_submitWithdrawals_chargeWithdrawalFee_DelayAndStrikesPenalties()
        public
        assertInvariants
    {
        uint256 keyIndex = 0;
        uint256 noId = createNodeOperator();
        csm.obtainDepositData(1, "");

        exitPenalties.mock_setDelayedExitPenaltyInfo(
            ExitPenaltyInfo({
                delayPenalty: MarkedUint248(1 ether, true),
                strikesPenalty: MarkedUint248(1 ether, true),
                withdrawalRequestFee: MarkedUint248(0.1 ether, true)
            })
        );

        ValidatorWithdrawalInfo[]
            memory withdrawalInfo = new ValidatorWithdrawalInfo[](1);

        withdrawalInfo[0] = ValidatorWithdrawalInfo(
            noId,
            keyIndex,
            csm.DEPOSIT_SIZE(),
            false
        );

        vm.expectCall(
            address(accounting),
            abi.encodeWithSelector(accounting.penalize.selector, noId, 2 ether)
        );
        vm.expectCall(
            address(accounting),
            abi.encodeWithSelector(
                accounting.chargeFee.selector,
                noId,
                0.1 ether
            )
        );
        csm.submitWithdrawals(withdrawalInfo);
    }

    function test_submitWithdrawals_chargeWithdrawalFee_zeroPenaltyValue()
        public
        assertInvariants
    {
        uint256 keyIndex = 0;
        uint256 noId = createNodeOperator();
        csm.obtainDepositData(1, "");

        exitPenalties.mock_setDelayedExitPenaltyInfo(
            ExitPenaltyInfo({
                delayPenalty: MarkedUint248(0, true),
                strikesPenalty: MarkedUint248(0, true),
                withdrawalRequestFee: MarkedUint248(0.1 ether, true)
            })
        );

        ValidatorWithdrawalInfo[]
            memory withdrawalInfo = new ValidatorWithdrawalInfo[](1);

        withdrawalInfo[0] = ValidatorWithdrawalInfo(
            noId,
            keyIndex,
            csm.DEPOSIT_SIZE(),
            false
        );

        vm.expectCall(
            address(accounting),
            abi.encodeWithSelector(
                accounting.chargeFee.selector,
                noId,
                0.1 ether
            )
        );
        csm.submitWithdrawals(withdrawalInfo);
    }

    function test_submitWithdrawals_dontChargeWithdrawalFee_noPenalties()
        public
        assertInvariants
    {
        uint256 keyIndex = 0;
        uint256 noId = createNodeOperator();
        csm.obtainDepositData(1, "");

        exitPenalties.mock_setDelayedExitPenaltyInfo(
            ExitPenaltyInfo({
                delayPenalty: MarkedUint248(0, false),
                strikesPenalty: MarkedUint248(0, false),
                withdrawalRequestFee: MarkedUint248(0.1 ether, true)
            })
        );

        ValidatorWithdrawalInfo[]
            memory withdrawalInfo = new ValidatorWithdrawalInfo[](1);

        withdrawalInfo[0] = ValidatorWithdrawalInfo(
            noId,
            keyIndex,
            csm.DEPOSIT_SIZE(),
            false
        );

        expectNoCall(
            address(accounting),
            abi.encodeWithSelector(
                accounting.chargeFee.selector,
                noId,
                0.1 ether
            )
        );
        csm.submitWithdrawals(withdrawalInfo);
    }

    function test_submitWithdrawals_dontChargeWithdrawalFee_exitBalancePenalty()
        public
        assertInvariants
    {
        uint256 keyIndex = 0;
        uint256 noId = createNodeOperator();
        csm.obtainDepositData(1, "");

        exitPenalties.mock_setDelayedExitPenaltyInfo(
            ExitPenaltyInfo({
                delayPenalty: MarkedUint248(0, false),
                strikesPenalty: MarkedUint248(0, false),
                withdrawalRequestFee: MarkedUint248(0.1 ether, true)
            })
        );

        ValidatorWithdrawalInfo[]
            memory withdrawalInfo = new ValidatorWithdrawalInfo[](1);

        withdrawalInfo[0] = ValidatorWithdrawalInfo(
            noId,
            keyIndex,
            csm.DEPOSIT_SIZE() - 1 ether,
            false
        );

        expectNoCall(
            address(accounting),
            abi.encodeWithSelector(
                accounting.chargeFee.selector,
                noId,
                0.1 ether
            )
        );
        csm.submitWithdrawals(withdrawalInfo);
    }

    function test_submitWithdrawals_unbondedKeys() public assertInvariants {
        uint256 keyIndex = 0;
        uint256 noId = createNodeOperator(2);
        csm.obtainDepositData(1, "");
        uint256 nonce = csm.getNonce();

        ValidatorWithdrawalInfo[]
            memory withdrawalInfo = new ValidatorWithdrawalInfo[](1);
        withdrawalInfo[0] = ValidatorWithdrawalInfo(
            noId,
            keyIndex,
            1 ether,
            false
        );

        csm.submitWithdrawals(withdrawalInfo);
        assertEq(csm.getNonce(), nonce + 1);
    }

    function test_submitWithdrawals_RevertWhen_NoNodeOperator()
        public
        assertInvariants
    {
        ValidatorWithdrawalInfo[]
            memory withdrawalInfo = new ValidatorWithdrawalInfo[](1);
        withdrawalInfo[0] = ValidatorWithdrawalInfo(0, 0, 0, false);

        vm.expectRevert(ICSModule.NodeOperatorDoesNotExist.selector);
        csm.submitWithdrawals(withdrawalInfo);
    }

    function test_submitWithdrawals_RevertWhen_InvalidKeyIndexOffset()
        public
        assertInvariants
    {
        uint256 noId = createNodeOperator();

        ValidatorWithdrawalInfo[]
            memory withdrawalInfo = new ValidatorWithdrawalInfo[](1);
        withdrawalInfo[0] = ValidatorWithdrawalInfo(noId, 0, 0, false);

        vm.expectRevert(ICSModule.SigningKeysInvalidOffset.selector);
        csm.submitWithdrawals(withdrawalInfo);
    }

    function test_submitWithdrawals_RevertWhen_AlreadyWithdrawn()
        public
        assertInvariants
    {
        uint256 noId = createNodeOperator();
        csm.obtainDepositData(1, "");

        ValidatorWithdrawalInfo[]
            memory withdrawalInfo = new ValidatorWithdrawalInfo[](1);
        withdrawalInfo[0] = ValidatorWithdrawalInfo(
            noId,
            0,
            csm.DEPOSIT_SIZE(),
            false
        );

        csm.submitWithdrawals(withdrawalInfo);
        vm.expectRevert(ICSModule.AlreadyWithdrawn.selector);
        csm.submitWithdrawals(withdrawalInfo);
    }
}

contract CsmGetStakingModuleSummary is CSMCommon {
    function test_getStakingModuleSummary_depositableValidators()
        public
        assertInvariants
    {
        uint256 first = createNodeOperator(1);
        uint256 second = createNodeOperator(2);
        StakingModuleSummary memory summary = getStakingModuleSummary();
        NodeOperator memory firstNo = csm.getNodeOperator(first);
        NodeOperator memory secondNo = csm.getNodeOperator(second);

        assertEq(firstNo.depositableValidatorsCount, 1);
        assertEq(secondNo.depositableValidatorsCount, 2);
        assertEq(summary.depositableValidatorsCount, 3);
    }

    function test_getStakingModuleSummary_depositedValidators()
        public
        assertInvariants
    {
        uint256 first = createNodeOperator(1);
        uint256 second = createNodeOperator(2);
        StakingModuleSummary memory summary = getStakingModuleSummary();
        assertEq(summary.totalDepositedValidators, 0);

        csm.obtainDepositData(3, "");

        summary = getStakingModuleSummary();
        NodeOperator memory firstNo = csm.getNodeOperator(first);
        NodeOperator memory secondNo = csm.getNodeOperator(second);

        assertEq(firstNo.totalDepositedKeys, 1);
        assertEq(secondNo.totalDepositedKeys, 2);
        assertEq(summary.totalDepositedValidators, 3);
    }

    function test_getStakingModuleSummary_exitedValidators()
        public
        assertInvariants
    {
        uint256 first = createNodeOperator(2);
        uint256 second = createNodeOperator(2);
        csm.obtainDepositData(4, "");
        StakingModuleSummary memory summary = getStakingModuleSummary();
        assertEq(summary.totalExitedValidators, 0);

        csm.updateExitedValidatorsCount(
            bytes.concat(
                bytes8(0x0000000000000000),
                bytes8(0x0000000000000001)
            ),
            bytes.concat(
                bytes16(0x00000000000000000000000000000001),
                bytes16(0x00000000000000000000000000000002)
            )
        );

        summary = getStakingModuleSummary();
        NodeOperator memory firstNo = csm.getNodeOperator(first);
        NodeOperator memory secondNo = csm.getNodeOperator(second);

        assertEq(firstNo.totalExitedKeys, 1);
        assertEq(secondNo.totalExitedKeys, 2);
        assertEq(summary.totalExitedValidators, 3);
    }
}

contract CSMAccessControl is CSMCommonNoRoles {
    function test_adminRole() public {
        CSModule csm = new CSModule({
            moduleType: "community-staking-module",
            lidoLocator: address(locator),
            parametersRegistry: address(parametersRegistry),
            _accounting: address(accounting),
            exitPenalties: address(exitPenalties)
        });
        _enableInitializers(address(csm));
        csm.initialize(actor);

        bytes32 role = csm.DEFAULT_ADMIN_ROLE();
        vm.prank(actor);
        csm.grantRole(role, stranger);
        assertTrue(csm.hasRole(role, stranger));

        vm.prank(actor);
        csm.revokeRole(role, stranger);
        assertFalse(csm.hasRole(role, stranger));
    }

    function test_adminRole_revert() public {
        CSModule csm = new CSModule({
            moduleType: "community-staking-module",
            lidoLocator: address(locator),
            parametersRegistry: address(parametersRegistry),
            _accounting: address(accounting),
            exitPenalties: address(exitPenalties)
        });
        bytes32 role = csm.DEFAULT_ADMIN_ROLE();
        bytes32 adminRole = csm.DEFAULT_ADMIN_ROLE();

        vm.startPrank(stranger);
        expectRoleRevert(stranger, adminRole);
        csm.grantRole(role, stranger);
    }

    function test_createNodeOperatorRole() public {
        bytes32 role = csm.CREATE_NODE_OPERATOR_ROLE();
        vm.prank(admin);
        csm.grantRole(role, actor);

        vm.prank(actor);
        csm.createNodeOperator(
            nodeOperator,
            NodeOperatorManagementProperties({
                managerAddress: address(0),
                rewardAddress: address(0),
                extendedManagerPermissions: false
            }),
            address(0)
        );
    }

    function test_createNodeOperatorRole_revert() public {
        bytes32 role = csm.CREATE_NODE_OPERATOR_ROLE();

        vm.prank(stranger);
        expectRoleRevert(stranger, role);
        csm.createNodeOperator(
            nodeOperator,
            NodeOperatorManagementProperties({
                managerAddress: address(0),
                rewardAddress: address(0),
                extendedManagerPermissions: false
            }),
            address(0)
        );
    }

    function test_reportELRewardsStealingPenaltyRole() public {
        uint256 noId = createNodeOperator();
        bytes32 role = csm.REPORT_EL_REWARDS_STEALING_PENALTY_ROLE();
        vm.prank(admin);
        csm.grantRole(role, actor);

        vm.prank(actor);
        csm.reportELRewardsStealingPenalty(
            noId,
            blockhash(block.number),
            1 ether
        );
    }

    function test_reportELRewardsStealingPenaltyRole_revert() public {
        uint256 noId = createNodeOperator();
        bytes32 role = csm.REPORT_EL_REWARDS_STEALING_PENALTY_ROLE();

        vm.prank(stranger);
        expectRoleRevert(stranger, role);
        csm.reportELRewardsStealingPenalty(
            noId,
            blockhash(block.number),
            1 ether
        );
    }

    function test_settleELRewardsStealingPenaltyRole() public {
        uint256 noId = createNodeOperator();
        bytes32 role = csm.SETTLE_EL_REWARDS_STEALING_PENALTY_ROLE();
        vm.prank(admin);
        csm.grantRole(role, actor);

        vm.prank(actor);
        csm.settleELRewardsStealingPenalty(UintArr(noId));
    }

    function test_settleELRewardsStealingPenaltyRole_revert() public {
        uint256 noId = createNodeOperator();
        bytes32 role = csm.SETTLE_EL_REWARDS_STEALING_PENALTY_ROLE();

        vm.prank(stranger);
        expectRoleRevert(stranger, role);
        csm.settleELRewardsStealingPenalty(UintArr(noId));
    }

    function test_verifierRole_submitWithdrawals() public {
        uint256 noId = createNodeOperator();
        bytes32 role = csm.VERIFIER_ROLE();

        vm.startPrank(admin);
        csm.grantRole(role, actor);
        csm.grantRole(csm.STAKING_ROUTER_ROLE(), admin);
        csm.obtainDepositData(1, "");
        vm.stopPrank();

        ValidatorWithdrawalInfo[]
            memory withdrawalInfo = new ValidatorWithdrawalInfo[](1);
        withdrawalInfo[0] = ValidatorWithdrawalInfo(noId, 0, 1 ether, false);

        vm.prank(actor);
        csm.submitWithdrawals(withdrawalInfo);
    }

    function test_verifierRole_submitWithdrawals_revert() public {
        uint256 noId = createNodeOperator();
        bytes32 role = csm.VERIFIER_ROLE();

        ValidatorWithdrawalInfo[]
            memory withdrawalInfo = new ValidatorWithdrawalInfo[](1);
        withdrawalInfo[0] = ValidatorWithdrawalInfo(noId, 0, 1 ether, false);

        vm.prank(stranger);
        expectRoleRevert(stranger, role);
        csm.submitWithdrawals(withdrawalInfo);
    }

    function test_recovererRole() public {
        bytes32 role = csm.RECOVERER_ROLE();
        vm.prank(admin);
        csm.grantRole(role, actor);

        vm.prank(actor);
        csm.recoverEther();
    }

    function test_recovererRole_revert() public {
        bytes32 role = csm.RECOVERER_ROLE();

        vm.prank(stranger);
        expectRoleRevert(stranger, role);
        csm.recoverEther();
    }
}

contract CSMStakingRouterAccessControl is CSMCommonNoRoles {
    function test_stakingRouterRole_onRewardsMinted() public {
        bytes32 role = csm.STAKING_ROUTER_ROLE();
        vm.prank(admin);
        csm.grantRole(role, actor);

        vm.prank(actor);
        csm.onRewardsMinted(0);
    }

    function test_stakingRouterRole_onRewardsMinted_revert() public {
        bytes32 role = csm.STAKING_ROUTER_ROLE();

        vm.prank(stranger);
        expectRoleRevert(stranger, role);
        csm.onRewardsMinted(0);
    }

    function test_stakingRouterRole_updateExitedValidatorsCount() public {
        bytes32 role = csm.STAKING_ROUTER_ROLE();
        vm.prank(admin);
        csm.grantRole(role, actor);

        vm.prank(actor);
        csm.updateExitedValidatorsCount("", "");
    }

    function test_stakingRouterRole_updateExitedValidatorsCount_revert()
        public
    {
        bytes32 role = csm.STAKING_ROUTER_ROLE();

        vm.prank(stranger);
        expectRoleRevert(stranger, role);
        csm.updateExitedValidatorsCount("", "");
    }

    function test_stakingRouterRole_updateTargetValidatorsLimits() public {
        uint256 noId = createNodeOperator();
        bytes32 role = csm.STAKING_ROUTER_ROLE();
        vm.prank(admin);
        csm.grantRole(role, actor);

        vm.prank(actor);
        csm.updateTargetValidatorsLimits(noId, 0, 0);
    }

    function test_stakingRouterRole_updateTargetValidatorsLimits_revert()
        public
    {
        uint256 noId = createNodeOperator();
        bytes32 role = csm.STAKING_ROUTER_ROLE();

        vm.prank(stranger);
        expectRoleRevert(stranger, role);
        csm.updateTargetValidatorsLimits(noId, 0, 0);
    }

    function test_stakingRouterRole_onExitedAndStuckValidatorsCountsUpdated()
        public
    {
        bytes32 role = csm.STAKING_ROUTER_ROLE();
        vm.prank(admin);
        csm.grantRole(role, actor);

        vm.prank(actor);
        csm.onExitedAndStuckValidatorsCountsUpdated();
    }

    function test_stakingRouterRole_onWithdrawalCredentialsChanged() public {
        bytes32 role = csm.STAKING_ROUTER_ROLE();
        vm.prank(admin);
        csm.grantRole(role, actor);

        vm.prank(actor);
        csm.onWithdrawalCredentialsChanged();
    }

    function test_stakingRouterRole_onWithdrawalCredentialsChanged_revert()
        public
    {
        bytes32 role = csm.STAKING_ROUTER_ROLE();

        vm.prank(stranger);
        expectRoleRevert(stranger, role);
        csm.onWithdrawalCredentialsChanged();
    }

    function test_stakingRouterRole_obtainDepositData() public {
        bytes32 role = csm.STAKING_ROUTER_ROLE();
        vm.prank(admin);
        csm.grantRole(role, actor);

        vm.prank(actor);
        csm.obtainDepositData(0, "");
    }

    function test_stakingRouterRole_obtainDepositData_revert() public {
        bytes32 role = csm.STAKING_ROUTER_ROLE();

        vm.prank(stranger);
        expectRoleRevert(stranger, role);
        csm.obtainDepositData(0, "");
    }

    function test_stakingRouterRole_unsafeUpdateValidatorsCountRole() public {
        uint256 noId = createNodeOperator();
        bytes32 role = csm.STAKING_ROUTER_ROLE();
        vm.prank(admin);
        csm.grantRole(role, actor);

        vm.prank(actor);
        csm.unsafeUpdateValidatorsCount(noId, 0, 0);
    }

    function test_stakingRouterRole_unsafeUpdateValidatorsCountRole_revert()
        public
    {
        uint256 noId = createNodeOperator();
        bytes32 role = csm.STAKING_ROUTER_ROLE();

        vm.prank(stranger);
        expectRoleRevert(stranger, role);
        csm.unsafeUpdateValidatorsCount(noId, 0, 0);
    }

    function test_stakingRouterRole_unvetKeys() public {
        createNodeOperator();
        bytes32 role = csm.STAKING_ROUTER_ROLE();
        vm.prank(admin);
        csm.grantRole(role, actor);

        vm.prank(actor);
        csm.decreaseVettedSigningKeysCount(new bytes(0), new bytes(0));
    }

    function test_stakingRouterRole_unvetKeys_revert() public {
        createNodeOperator();
        bytes32 role = csm.STAKING_ROUTER_ROLE();

        vm.prank(stranger);
        expectRoleRevert(stranger, role);
        csm.decreaseVettedSigningKeysCount(new bytes(0), new bytes(0));
    }
}

contract CSMDepositableValidatorsCount is CSMCommon {
    function test_depositableValidatorsCountChanges_OnDeposit()
        public
        assertInvariants
    {
        uint256 noId = createNodeOperator(7);
        assertEq(csm.getNodeOperator(noId).depositableValidatorsCount, 7);
        assertEq(getStakingModuleSummary().depositableValidatorsCount, 7);
        csm.obtainDepositData(3, "");
        assertEq(csm.getNodeOperator(noId).depositableValidatorsCount, 4);
        assertEq(getStakingModuleSummary().depositableValidatorsCount, 4);
    }

    function test_depositableValidatorsCountChanges_OnUnsafeUpdateExitedValidators()
        public
    {
        uint256 noId = createNodeOperator(7);
        createNodeOperator(2);
        csm.obtainDepositData(4, "");

        assertEq(csm.getNodeOperator(noId).depositableValidatorsCount, 3);
        assertEq(getStakingModuleSummary().depositableValidatorsCount, 5);
        csm.unsafeUpdateValidatorsCount({
            nodeOperatorId: noId,
            exitedValidatorsKeysCount: 1,
            stuckValidatorsKeysCount: 0
        });
        assertEq(csm.getNodeOperator(noId).depositableValidatorsCount, 3);
        assertEq(getStakingModuleSummary().depositableValidatorsCount, 5);
    }

    function test_depositableValidatorsCountDoesntChange_OnUnsafeUpdateStuckValidators()
        public
    {
        uint256 noId = createNodeOperator(7);
        createNodeOperator(2);
        csm.obtainDepositData(4, "");

        assertEq(csm.getNodeOperator(noId).depositableValidatorsCount, 3);
        assertEq(getStakingModuleSummary().depositableValidatorsCount, 5);
        csm.unsafeUpdateValidatorsCount({
            nodeOperatorId: noId,
            exitedValidatorsKeysCount: 0,
            stuckValidatorsKeysCount: 1
        });
        assertEq(csm.getNodeOperator(noId).depositableValidatorsCount, 3);
        assertEq(getStakingModuleSummary().depositableValidatorsCount, 5);
    }

    function test_depositableValidatorsCountChanges_OnUnvetKeys()
        public
        assertInvariants
    {
        uint256 noId = createNodeOperator(7);
        uint256 nonce = csm.getNonce();
        assertEq(csm.getNodeOperator(noId).depositableValidatorsCount, 7);
        unvetKeys(noId, 3);
        assertEq(csm.getNodeOperator(noId).depositableValidatorsCount, 3);
        assertEq(getStakingModuleSummary().depositableValidatorsCount, 3);
        assertEq(csm.getNonce(), nonce + 1);
    }

    function test_depositableValidatorsCountChanges_OnWithdrawal()
        public
        assertInvariants
    {
        uint256 noId = createNodeOperator(7);
        csm.obtainDepositData(4, "");
        assertEq(csm.getNodeOperator(noId).depositableValidatorsCount, 3);

        penalize(noId, BOND_SIZE * 3);

        ValidatorWithdrawalInfo[]
            memory withdrawalInfo = new ValidatorWithdrawalInfo[](3);
        withdrawalInfo[0] = ValidatorWithdrawalInfo(
            noId,
            0,
            csm.DEPOSIT_SIZE(),
            false
        );
        withdrawalInfo[1] = ValidatorWithdrawalInfo(
            noId,
            1,
            csm.DEPOSIT_SIZE(),
            false
        );
        withdrawalInfo[2] = ValidatorWithdrawalInfo(
            noId,
            2,
            csm.DEPOSIT_SIZE() - BOND_SIZE,
            false
        ); // Large CL balance drop, that doesn't change the unbonded count.

        assertEq(csm.getNodeOperator(noId).depositableValidatorsCount, 0);
        csm.submitWithdrawals(withdrawalInfo);
        assertEq(csm.getNodeOperator(noId).depositableValidatorsCount, 2);
        assertEq(getStakingModuleSummary().depositableValidatorsCount, 2);
    }

    function test_depositableValidatorsCountChanges_OnReportStealing()
        public
        assertInvariants
    {
        uint256 noId = createNodeOperator(7);
        csm.obtainDepositData(4, "");
        assertEq(csm.getNodeOperator(noId).depositableValidatorsCount, 3);
        csm.reportELRewardsStealingPenalty(
            noId,
            blockhash(block.number),
            (BOND_SIZE * 3) / 2
        ); // Lock bond to unbond 2 validators.
        assertEq(csm.getNodeOperator(noId).depositableValidatorsCount, 1);
        assertEq(getStakingModuleSummary().depositableValidatorsCount, 1);
    }

    function test_depositableValidatorsCountChanges_OnReleaseStealingPenalty()
        public
    {
        uint256 noId = createNodeOperator(7);
        csm.obtainDepositData(4, "");
        assertEq(csm.getNodeOperator(noId).depositableValidatorsCount, 3);
        csm.reportELRewardsStealingPenalty(
            noId,
            blockhash(block.number),
            BOND_SIZE
        ); // Lock bond to unbond 2 validators (there's stealing fine).
        assertEq(csm.getNodeOperator(noId).depositableValidatorsCount, 1);
        csm.cancelELRewardsStealingPenalty(
            noId,
            accounting.getLockedBondInfo(noId).amount
        );
        assertEq(csm.getNodeOperator(noId).depositableValidatorsCount, 3); // Stealing fine is applied so
        assertEq(getStakingModuleSummary().depositableValidatorsCount, 3);
    }

    function test_depositableValidatorsCountChanges_OnRemoveUnvetted()
        public
        assertInvariants
    {
        uint256 noId = createNodeOperator(7);
        unvetKeys(noId, 3);
        assertEq(csm.getNodeOperator(noId).depositableValidatorsCount, 3);
        vm.prank(nodeOperator);
        csm.removeKeys(noId, 3, 1); // Removal charge is applied, hence one key is unbonded.
        assertEq(csm.getNodeOperator(noId).depositableValidatorsCount, 6);
        assertEq(getStakingModuleSummary().depositableValidatorsCount, 6);
    }
}

contract CSMNodeOperatorStateAfterUpdateCurve is CSMCommon {
    function updateToBetterCurve() public {
        accounting.updateBondCurve(0, 1.5 ether);
    }

    function updateToWorseCurve() public {
        accounting.updateBondCurve(0, 2.5 ether);
    }

    function test_depositedOnly_UpdateToBetterCurve() public assertInvariants {
        uint256 noId = createNodeOperator(7);
        csm.obtainDepositData(7, "");

        (, uint256 requiredBefore) = accounting.getBondSummary(noId);
        updateToBetterCurve();
        (, uint256 requiredAfter) = accounting.getBondSummary(noId);

        assertGt(
            requiredBefore,
            requiredAfter,
            "Required bond should decrease"
        );
        assertEq(
            csm.getNodeOperator(noId).depositableValidatorsCount,
            0,
            "Depositables should not change after curve update"
        );
        assertEq(
            accounting.getUnbondedKeysCount(noId),
            0,
            "Should be no unbonded keys"
        );

        csm.updateDepositableValidatorsCount(noId);
        assertEq(
            csm.getNodeOperator(noId).depositableValidatorsCount,
            0,
            "Depositables should not change after normalization"
        );
    }

    function test_depositedOnly_UpdateToWorseCurve() public assertInvariants {
        uint256 noId = createNodeOperator(7);
        csm.obtainDepositData(7, "");

        (, uint256 requiredBefore) = accounting.getBondSummary(noId);
        updateToWorseCurve();
        (, uint256 requiredAfter) = accounting.getBondSummary(noId);

        assertGt(
            requiredAfter,
            requiredBefore,
            "Required bond should increase"
        );
        assertEq(
            csm.getNodeOperator(noId).depositableValidatorsCount,
            0,
            "Depositables should not change after curve update"
        );
        assertEq(
            accounting.getUnbondedKeysCount(noId),
            2,
            "Should be unbonded keys"
        );

        csm.updateDepositableValidatorsCount(noId);
        assertEq(
            csm.getNodeOperator(noId).depositableValidatorsCount,
            0,
            "Depositables should not change after normalization"
        );
    }

    function test_depositableOnly_UpdateToBetterCurve()
        public
        assertInvariants
    {
        uint256 noId = createNodeOperator(7);
        uint256 depositableBefore = csm
            .getNodeOperator(noId)
            .depositableValidatorsCount;

        (, uint256 requiredBefore) = accounting.getBondSummary(noId);
        updateToBetterCurve();
        (, uint256 requiredAfter) = accounting.getBondSummary(noId);

        assertGt(
            requiredBefore,
            requiredAfter,
            "Required bond should decrease"
        );
        assertEq(
            csm.getNodeOperator(noId).depositableValidatorsCount,
            depositableBefore,
            "Depositables should not change after curve update"
        );
        assertEq(
            accounting.getUnbondedKeysCount(noId),
            0,
            "Should be no unbonded keys"
        );

        csm.updateDepositableValidatorsCount(noId);
        assertEq(
            csm.getNodeOperator(noId).depositableValidatorsCount,
            depositableBefore,
            "Depositables should not change after normalization"
        );
    }

    function test_depositableOnly_UpdateToWorseCurve() public assertInvariants {
        uint256 noId = createNodeOperator(7);
        uint256 depositableBefore = csm
            .getNodeOperator(noId)
            .depositableValidatorsCount;

        (, uint256 requiredBefore) = accounting.getBondSummary(noId);
        updateToWorseCurve();
        (, uint256 requiredAfter) = accounting.getBondSummary(noId);

        assertGt(
            requiredAfter,
            requiredBefore,
            "Required bond should increase"
        );
        assertEq(
            csm.getNodeOperator(noId).depositableValidatorsCount,
            depositableBefore,
            "Depositables should not change after curve update"
        );
        assertEq(
            accounting.getUnbondedKeysCount(noId),
            2,
            "Should be unbonded keys"
        );

        csm.updateDepositableValidatorsCount(noId);
        assertEq(
            csm.getNodeOperator(noId).depositableValidatorsCount,
            depositableBefore - 2,
            "Depositables should decrease after normalization"
        );
    }

    function test_partiallyUnbondedDepositedOnly_UpdateToBetterCurve()
        public
        assertInvariants
    {
        uint256 noId = createNodeOperator(7);
        csm.obtainDepositData(7, "");

        penalize(noId, 1 ether);
        assertEq(
            csm.getNodeOperator(noId).depositableValidatorsCount,
            0,
            "Depositables should not change after penalization"
        );
        assertEq(
            accounting.getUnbondedKeysCount(noId),
            1,
            "Should be unbonded keys after penalization"
        );

        (, uint256 requiredBefore) = accounting.getBondSummary(noId);
        updateToBetterCurve();
        (, uint256 requiredAfter) = accounting.getBondSummary(noId);

        assertGt(
            requiredBefore,
            requiredAfter,
            "Required bond should decrease"
        );
        assertEq(
            csm.getNodeOperator(noId).depositableValidatorsCount,
            0,
            "Depositables should not change after curve update"
        );
        assertEq(accounting.getUnbondedKeysCount(noId), 0);

        csm.updateDepositableValidatorsCount(noId);
        assertEq(
            csm.getNodeOperator(noId).depositableValidatorsCount,
            0,
            "Depositables should not change after normalization"
        );
    }

    function test_partiallyUnbondedDepositedOnly_UpdateToWorseCurve()
        public
        assertInvariants
    {
        uint256 noId = createNodeOperator(7);
        csm.obtainDepositData(7, "");

        penalize(noId, 1 ether);
        assertEq(
            csm.getNodeOperator(noId).depositableValidatorsCount,
            0,
            "Depositables should not change after penalization"
        );
        assertEq(
            accounting.getUnbondedKeysCount(noId),
            1,
            "Should be unbonded keys after penalization"
        );

        (, uint256 requiredBefore) = accounting.getBondSummary(noId);
        updateToWorseCurve();
        (, uint256 requiredAfter) = accounting.getBondSummary(noId);

        assertGt(
            requiredAfter,
            requiredBefore,
            "Required bond should increase"
        );
        assertEq(
            csm.getNodeOperator(noId).depositableValidatorsCount,
            0,
            "Depositables should not change after curve update"
        );
        assertEq(accounting.getUnbondedKeysCount(noId), 2);

        csm.updateDepositableValidatorsCount(noId);
        assertEq(
            csm.getNodeOperator(noId).depositableValidatorsCount,
            0,
            "Depositables should not change after normalization"
        );
    }

    function test_partiallyUnbondedDepositableOnly_UpdateToBetterCurve()
        public
        assertInvariants
    {
        uint256 noId = createNodeOperator(7);
        uint256 depositableBefore = csm
            .getNodeOperator(noId)
            .depositableValidatorsCount;

        penalize(noId, 1 ether);
        assertEq(
            csm.getNodeOperator(noId).depositableValidatorsCount,
            depositableBefore - 1,
            "Depositables should decrease after penalization"
        );
        assertEq(
            accounting.getUnbondedKeysCount(noId),
            1,
            "Should be unbonded keys after penalization"
        );

        (, uint256 requiredBefore) = accounting.getBondSummary(noId);
        updateToBetterCurve();
        (, uint256 requiredAfter) = accounting.getBondSummary(noId);

        assertGt(
            requiredBefore,
            requiredAfter,
            "Required bond should decrease"
        );
        assertEq(
            csm.getNodeOperator(noId).depositableValidatorsCount,
            depositableBefore - 1,
            "Depositables should not change after curve update"
        );
        assertEq(
            accounting.getUnbondedKeysCount(noId),
            0,
            "Should be no unbonded keys after curve update"
        );

        csm.updateDepositableValidatorsCount(noId);
        assertEq(
            csm.getNodeOperator(noId).depositableValidatorsCount,
            depositableBefore,
            "Depositables should be increased after normalization"
        );
    }

    function test_partiallyUnbondedDepositableOnly_UpdateToWorseCurve()
        public
        assertInvariants
    {
        uint256 noId = createNodeOperator(7);
        uint256 depositableBefore = csm
            .getNodeOperator(noId)
            .depositableValidatorsCount;

        penalize(noId, 1 ether);
        assertEq(
            csm.getNodeOperator(noId).depositableValidatorsCount,
            depositableBefore - 1,
            "Depositables should decrease after penalization"
        );
        assertEq(
            accounting.getUnbondedKeysCount(noId),
            1,
            "Should be unbonded keys after penalization"
        );

        (, uint256 requiredBefore) = accounting.getBondSummary(noId);
        updateToWorseCurve();
        (, uint256 requiredAfter) = accounting.getBondSummary(noId);

        assertGt(
            requiredAfter,
            requiredBefore,
            "Required bond should increase"
        );
        assertEq(
            csm.getNodeOperator(noId).depositableValidatorsCount,
            depositableBefore - 1,
            "Depositables should not change after curve update"
        );
        assertEq(
            accounting.getUnbondedKeysCount(noId),
            2,
            "Should be unbonded keys after curve update"
        );

        csm.updateDepositableValidatorsCount(noId);
        assertEq(
            csm.getNodeOperator(noId).depositableValidatorsCount,
            depositableBefore - 2,
            "Depositables should decrease after normalization"
        );
    }

    function test_partiallyUnbondedPartiallyDeposited_UpdateToBetterCurve()
        public
        assertInvariants
    {
        uint256 noId = createNodeOperator(7);
        csm.obtainDepositData(4, "");
        uint256 depositableBefore = csm
            .getNodeOperator(noId)
            .depositableValidatorsCount;

        penalize(noId, 1 ether);
        assertEq(
            csm.getNodeOperator(noId).depositableValidatorsCount,
            depositableBefore - 1,
            "Depositables should decrease after penalization"
        );
        assertEq(
            accounting.getUnbondedKeysCount(noId),
            1,
            "Should be unbonded keys after penalization"
        );

        (, uint256 requiredBefore) = accounting.getBondSummary(noId);
        updateToBetterCurve();
        (, uint256 requiredAfter) = accounting.getBondSummary(noId);

        assertGt(
            requiredBefore,
            requiredAfter,
            "Required bond should decrease"
        );
        assertEq(
            csm.getNodeOperator(noId).depositableValidatorsCount,
            depositableBefore - 1,
            "Depositables should not change after curve update"
        );
        assertEq(
            accounting.getUnbondedKeysCount(noId),
            0,
            "Should be no unbonded keys after curve update"
        );

        csm.updateDepositableValidatorsCount(noId);
        assertEq(
            csm.getNodeOperator(noId).depositableValidatorsCount,
            depositableBefore,
            "Depositables should be increased after normalization"
        );
    }

    function test_partiallyUnbondedPartiallyDeposited_UpdateToWorseCurve()
        public
        assertInvariants
    {
        uint256 noId = createNodeOperator(7);
        csm.obtainDepositData(4, "");
        uint256 depositableBefore = csm
            .getNodeOperator(noId)
            .depositableValidatorsCount;

        penalize(noId, 1 ether);
        assertEq(
            csm.getNodeOperator(noId).depositableValidatorsCount,
            depositableBefore - 1,
            "Depositables should decrease after penalization"
        );
        assertEq(
            accounting.getUnbondedKeysCount(noId),
            1,
            "Should be unbonded keys after penalization"
        );

        (, uint256 requiredBefore) = accounting.getBondSummary(noId);
        updateToWorseCurve();
        (, uint256 requiredAfter) = accounting.getBondSummary(noId);

        assertGt(
            requiredAfter,
            requiredBefore,
            "Required bond should increase"
        );
        assertEq(
            csm.getNodeOperator(noId).depositableValidatorsCount,
            depositableBefore - 1,
            "Depositables should not change after curve update"
        );
        assertEq(
            accounting.getUnbondedKeysCount(noId),
            2,
            "Should be unbonded keys after curve update"
        );

        csm.updateDepositableValidatorsCount(noId);
        assertEq(
            csm.getNodeOperator(noId).depositableValidatorsCount,
            depositableBefore - 2,
            "Depositables should decrease after normalization"
        );
    }
}

contract CSMOnRewardsMinted is CSMCommon {
    address public stakingRouter;

    function setUp() public override {
        super.setUp();
        stakingRouter = nextAddress("STAKING_ROUTER");
        vm.startPrank(admin);
        csm.grantRole(csm.STAKING_ROUTER_ROLE(), stakingRouter);
        vm.stopPrank();
    }

    function test_onRewardsMinted() public assertInvariants {
        uint256 reportShares = 100000;
        uint256 someDustShares = 100;

        stETH.mintShares(address(csm), someDustShares);
        stETH.mintShares(address(csm), reportShares);

        vm.prank(stakingRouter);
        csm.onRewardsMinted(reportShares);

        assertEq(stETH.sharesOf(address(csm)), someDustShares);
        assertEq(stETH.sharesOf(address(feeDistributor)), reportShares);
    }
}

contract CSMRecoverERC20 is CSMCommon {
    function test_recoverERC20() public assertInvariants {
        vm.startPrank(admin);
        csm.grantRole(csm.RECOVERER_ROLE(), stranger);
        vm.stopPrank();

        ERC20Testable token = new ERC20Testable();
        token.mint(address(csm), 1000);

        vm.prank(stranger);
        vm.expectEmit(address(csm));
        emit IAssetRecovererLib.ERC20Recovered(address(token), stranger, 1000);
        csm.recoverERC20(address(token), 1000);

        assertEq(token.balanceOf(address(csm)), 0);
        assertEq(token.balanceOf(stranger), 1000);
    }
}

contract CSMMisc is CSMCommon {
    function test_getInitializedVersion() public view {
        assertEq(csm.getInitializedVersion(), 2);
    }

    function test_getActiveNodeOperatorsCount_OneOperator()
        public
        assertInvariants
    {
        createNodeOperator();
        uint256 noCount = csm.getNodeOperatorsCount();
        assertEq(noCount, 1);
    }

    function test_getActiveNodeOperatorsCount_MultipleOperators()
        public
        assertInvariants
    {
        createNodeOperator();
        createNodeOperator();
        createNodeOperator();
        uint256 noCount = csm.getNodeOperatorsCount();
        assertEq(noCount, 3);
    }

    function test_getNodeOperatorIsActive() public assertInvariants {
        uint256 noId = createNodeOperator();
        bool active = csm.getNodeOperatorIsActive(noId);
        assertTrue(active);
    }

    function test_getNodeOperatorIds() public assertInvariants {
        uint256 firstNoId = createNodeOperator();
        uint256 secondNoId = createNodeOperator();
        uint256 thirdNoId = createNodeOperator();

        uint256[] memory noIds = new uint256[](3);
        noIds[0] = firstNoId;
        noIds[1] = secondNoId;
        noIds[2] = thirdNoId;

        uint256[] memory noIdsActual = new uint256[](5);
        noIdsActual = csm.getNodeOperatorIds(0, 5);

        assertEq(noIdsActual, noIds);
    }

    function test_getNodeOperatorIds_Offset() public assertInvariants {
        createNodeOperator();
        uint256 secondNoId = createNodeOperator();
        uint256 thirdNoId = createNodeOperator();

        uint256[] memory noIds = new uint256[](2);
        noIds[0] = secondNoId;
        noIds[1] = thirdNoId;

        uint256[] memory noIdsActual = new uint256[](5);
        noIdsActual = csm.getNodeOperatorIds(1, 5);

        assertEq(noIdsActual, noIds);
    }

    function test_getNodeOperatorIds_OffsetEqualsNodeOperatorsCount()
        public
        assertInvariants
    {
        createNodeOperator();
        createNodeOperator();
        createNodeOperator();

        uint256[] memory noIds = new uint256[](0);

        uint256[] memory noIdsActual = new uint256[](5);
        noIdsActual = csm.getNodeOperatorIds(3, 5);

        assertEq(noIdsActual, noIds);
    }

    function test_getNodeOperatorIds_OffsetHigherThanNodeOperatorsCount()
        public
    {
        createNodeOperator();
        createNodeOperator();
        createNodeOperator();

        uint256[] memory noIds = new uint256[](0);

        uint256[] memory noIdsActual = new uint256[](5);
        noIdsActual = csm.getNodeOperatorIds(4, 5);

        assertEq(noIdsActual, noIds);
    }

    function test_getNodeOperatorIds_ZeroLimit() public assertInvariants {
        createNodeOperator();
        createNodeOperator();
        createNodeOperator();

        uint256[] memory noIds = new uint256[](0);

        uint256[] memory noIdsActual = new uint256[](0);
        noIdsActual = csm.getNodeOperatorIds(0, 0);

        assertEq(noIdsActual, noIds);
    }

    function test_getNodeOperatorIds_ZeroLimitAndOffsetHigherThanNodeOperatorsCount()
        public
    {
        createNodeOperator();
        createNodeOperator();
        createNodeOperator();

        uint256[] memory noIds = new uint256[](0);

        uint256[] memory noIdsActual = new uint256[](0);
        noIdsActual = csm.getNodeOperatorIds(4, 0);

        assertEq(noIdsActual, noIds);
    }

    function test_getNodeOperatorIds_Limit() public assertInvariants {
        uint256 firstNoId = createNodeOperator();
        uint256 secondNoId = createNodeOperator();
        createNodeOperator();

        uint256[] memory noIds = new uint256[](2);
        noIds[0] = firstNoId;
        noIds[1] = secondNoId;

        uint256[] memory noIdsActual = new uint256[](2);
        noIdsActual = csm.getNodeOperatorIds(0, 2);

        assertEq(noIdsActual, noIds);
    }

    function test_getNodeOperatorIds_LimitAndOffset() public assertInvariants {
        createNodeOperator();
        uint256 secondNoId = createNodeOperator();
        uint256 thirdNoId = createNodeOperator();
        createNodeOperator();

        uint256[] memory noIds = new uint256[](2);
        noIds[0] = secondNoId;
        noIds[1] = thirdNoId;

        uint256[] memory noIdsActual = new uint256[](5);
        noIdsActual = csm.getNodeOperatorIds(1, 2);

        assertEq(noIdsActual, noIds);
    }

    function test_getActiveNodeOperatorsCount_One() public assertInvariants {
        createNodeOperator();

        uint256 activeCount = csm.getActiveNodeOperatorsCount();

        assertEq(activeCount, 1);
    }

    function test_getActiveNodeOperatorsCount_Multiple()
        public
        assertInvariants
    {
        createNodeOperator();
        createNodeOperator();
        createNodeOperator();

        uint256 activeCount = csm.getActiveNodeOperatorsCount();

        assertEq(activeCount, 3);
    }

    function test_getNodeOperatorTotalDepositedKeys() public assertInvariants {
        uint256 noId = createNodeOperator();

        uint256 depositedCount = csm.getNodeOperatorTotalDepositedKeys(noId);
        assertEq(depositedCount, 0);

        csm.obtainDepositData(1, "");

        depositedCount = csm.getNodeOperatorTotalDepositedKeys(noId);
        assertEq(depositedCount, 1);
    }

    function test_getNodeOperatorManagementProperties()
        public
        assertInvariants
    {
        address manager = nextAddress();
        address reward = nextAddress();
        bool extended = true;

        uint256 noId = csm.createNodeOperator(
            manager,
            NodeOperatorManagementProperties({
                managerAddress: manager,
                rewardAddress: reward,
                extendedManagerPermissions: extended
            }),
            address(0)
        );

        NodeOperatorManagementProperties memory props = csm
            .getNodeOperatorManagementProperties(noId);
        assertEq(props.managerAddress, manager);
        assertEq(props.rewardAddress, reward);
        assertEq(props.extendedManagerPermissions, extended);
    }
}

contract CSMExitDeadlineThreshold is CSMCommon {
    function test_exitDeadlineThreshold() public assertInvariants {
        uint256 noId = createNodeOperator();
        uint256 exitDeadlineThreshold = csm.exitDeadlineThreshold(noId);
        assertEq(exitDeadlineThreshold, parametersRegistry.allowedExitDelay());
    }

    function test_exitDeadlineThreshold_RevertWhenNoNodeOperator()
        public
        assertInvariants
    {
        uint256 noId = 0;
        vm.expectRevert(ICSModule.NodeOperatorDoesNotExist.selector);
        csm.exitDeadlineThreshold(noId);
    }
}

contract CSMReportValidatorExitDelay is CSMCommon {
    function test_reportValidatorExitDelay() public {
        uint256 noId = createNodeOperator();
        uint256 exitDeadlineThreshold = csm.exitDeadlineThreshold(noId);
        bytes memory publicKey = randomBytes(48);

        vm.expectCall(
            address(exitPenalties),
            abi.encodeWithSelector(
                ICSExitPenalties.processExitDelayReport.selector,
                noId,
                publicKey,
                exitDeadlineThreshold
            )
        );
        csm.reportValidatorExitDelay(
            noId,
            block.timestamp,
            publicKey,
            exitDeadlineThreshold
        );
    }

    function test_reportValidatorExitDelay_RevertWhen_noNodeOperator() public {
        uint256 noId = 0;
        bytes memory publicKey = randomBytes(48);
        uint256 exitDelay = parametersRegistry.allowedExitDelay();

        vm.expectRevert(ICSModule.NodeOperatorDoesNotExist.selector);
        csm.reportValidatorExitDelay(
            noId,
            block.timestamp,
            publicKey,
            exitDelay
        );
    }
}

contract CSMOnValidatorExitTriggered is CSMCommon {
    function test_onValidatorExitTriggered() public assertInvariants {
        uint256 noId = createNodeOperator();
        bytes memory publicKey = randomBytes(48);
        uint256 paidFee = 0.1 ether;
        uint256 exitType = 1;

        vm.expectCall(
            address(exitPenalties),
            abi.encodeWithSelector(
                ICSExitPenalties.processTriggeredExit.selector,
                noId,
                publicKey,
                paidFee,
                exitType
            )
        );
        csm.onValidatorExitTriggered(noId, publicKey, paidFee, exitType);
    }

    function test_onValidatorExitTriggered_RevertWhen_noNodeOperator() public {
        uint256 noId = 0;
        bytes memory publicKey = randomBytes(48);
        uint256 paidFee = 0.1 ether;
        uint256 exitType = 1;

        vm.expectRevert(ICSModule.NodeOperatorDoesNotExist.selector);
        csm.onValidatorExitTriggered(noId, publicKey, paidFee, exitType);
    }
}

contract CSMCreateNodeOperators is CSMCommon {
    function createMultipleOperatorsWithKeysETH(
        uint256 operators,
        uint256 keysCount,
        address managerAddress
    ) external payable {
        for (uint256 i; i < operators; i++) {
            csm.createNodeOperator(
                managerAddress,
                NodeOperatorManagementProperties({
                    managerAddress: address(0),
                    rewardAddress: address(0),
                    extendedManagerPermissions: false
                }),
                address(0)
            );
            uint256 noId = csm.getNodeOperatorsCount() - 1;
            uint256 amount = csm.accounting().getRequiredBondForNextKeys(
                noId,
                keysCount
            );
            (bytes memory keys, bytes memory signatures) = keysSignatures(
                keysCount
            );
            csm.addValidatorKeysETH{ value: amount }(
                managerAddress,
                noId,
                keysCount,
                keys,
                signatures
            );
        }
    }
}<|MERGE_RESOLUTION|>--- conflicted
+++ resolved
@@ -602,60 +602,6 @@
         csm.finalizeUpgradeV2();
         assertEq(csm.getInitializedVersion(), 2);
     }
-<<<<<<< HEAD
-=======
-
-    function test_finalizeUpgradeV2_RevertWhen_ZeroExitPenalties() public {
-        CSModule csm = new CSModule({
-            moduleType: "community-staking-module",
-            lidoLocator: address(locator),
-            parametersRegistry: address(parametersRegistry)
-        });
-        _enableInitializers(address(csm));
-
-        vm.expectRevert(ICSModule.ZeroExitPenaltiesAddress.selector);
-        csm.finalizeUpgradeV2(address(0));
-    }
-
-    function test_finalizeUpgradeV2_cleanStorageSlots() public {
-        CSModule csm = new CSModule({
-            moduleType: "community-staking-module",
-            lidoLocator: address(locator),
-            parametersRegistry: address(parametersRegistry)
-        });
-        _enableInitializers(address(csm));
-        bytes32 exitPenaltiesStorageSlot = bytes32(
-            stdstore
-                .target(address(csm))
-                .sig(ICSModule.exitPenalties.selector)
-                .find()
-        );
-        // 0 slot is an internal _queueByPriority mapping which is difficult to target
-        vm.store(address(csm), 0, bytes32(type(uint256).max));
-        vm.store(
-            address(csm),
-            exitPenaltiesStorageSlot,
-            bytes32(type(uint256).max)
-        );
-
-        csm.finalizeUpgradeV2(address(exitPenalties));
-        assertEq(vm.load(address(csm), 0), bytes32(0));
-
-        assertEq(address(csm.exitPenalties()), address(exitPenalties));
-        bytes12 head;
-        address exitPenaltiesAddress;
-        bytes32 storageValue = vm.load(address(csm), exitPenaltiesStorageSlot);
-        assembly {
-            exitPenaltiesAddress := and(
-                storageValue,
-                0x000000000000000000000000FFFFFFFFFFFFFFFFFFFFFFFFFFFFFFFFFFFFFFFF
-            )
-            head := shr(160, storageValue)
-        }
-        assertEq(exitPenaltiesAddress, address(exitPenalties));
-        assertEq(head, bytes12(0));
-    }
->>>>>>> 29e7607a
 }
 
 contract CSMPauseTest is CSMCommon {
