--- conflicted
+++ resolved
@@ -1,22 +1,6 @@
 | src/CSAccounting.sol:CSAccounting contract |                 |        |        |        |         |
 |--------------------------------------------|-----------------|--------|--------|--------|---------|
 | Function Name                              | min             | avg    | median | max    | # calls |
-<<<<<<< HEAD
-| ADD_BOND_CURVE_ROLE                        | 275             | 275    | 275    | 275    | 165     |
-| RESET_BOND_CURVE_ROLE                      | 296             | 296    | 296    | 296    | 205     |
-| SET_BOND_CURVE_ROLE                        | 274             | 274    | 274    | 274    | 205     |
-| addBondCurve                               | 121324          | 121324 | 121324 | 121324 | 5       |
-| getActualLockedBond                        | 581             | 687    | 741    | 741    | 3       |
-| getBondAmountByKeysCount                   | 1303            | 1397   | 1303   | 1566   | 147     |
-| getBondAmountByKeysCountWstETH             | 14217           | 14217  | 14217  | 14217  | 2       |
-| getBondCurve                               | 2204            | 15992  | 16300  | 16300  | 151     |
-| getBondLockRetentionPeriod                 | 2370            | 2370   | 2370   | 2370   | 2       |
-| getLockedBondInfo                          | 837             | 837    | 837    | 837    | 6       |
-| getRequiredBondForNextKeys                 | 10152           | 33360  | 52652  | 53178  | 13      |
-| getRequiredBondForNextKeysWstETH           | 59002           | 59002  | 59002  | 59002  | 2       |
-| getUnbondedKeysCount                       | 7730            | 24122  | 15730  | 46230  | 240     |
-| grantRole                                  | 118386          | 118389 | 118386 | 118398 | 575     |
-=======
 | ADD_BOND_CURVE_ROLE                        | 275             | 275    | 275    | 275    | 160     |
 | RESET_BOND_CURVE_ROLE                      | 296             | 296    | 296    | 296    | 200     |
 | SET_BOND_CURVE_ROLE                        | 252             | 252    | 252    | 252    | 200     |
@@ -31,7 +15,6 @@
 | getRequiredBondForNextKeysWstETH           | 59024           | 59024  | 59024  | 59024  | 2       |
 | getUnbondedKeysCount                       | 7752            | 24214  | 15752  | 46252  | 238     |
 | grantRole                                  | 118364          | 118367 | 118364 | 118376 | 560     |
->>>>>>> d6c8450d
 
 
 | src/CSEarlyAdoption.sol:CSEarlyAdoption contract |                 |       |        |       |         |
@@ -77,36 +60,6 @@
 | src/CSModule.sol:CSModule contract      |                 |        |        |         |         |
 |-----------------------------------------|-----------------|--------|--------|---------|---------|
 | Function Name                           | min             | avg    | median | max     | # calls |
-<<<<<<< HEAD
-| DEFAULT_ADMIN_ROLE                      | 283             | 283    | 283    | 283     | 1       |
-| DEPOSIT_SIZE                            | 329             | 329    | 329    | 329     | 10      |
-| EL_REWARDS_STEALING_FINE                | 306             | 306    | 306    | 306     | 5       |
-| INITIALIZE_ROLE                         | 285             | 285    | 285    | 285     | 212     |
-| INITIAL_SLASHING_PENALTY                | 352             | 352    | 352    | 352     | 3       |
-| MAX_SIGNING_KEYS_BEFORE_PUBLIC_RELEASE  | 293             | 293    | 293    | 293     | 1       |
-| MODULE_MANAGER_ROLE                     | 306             | 306    | 306    | 306     | 209     |
-| PAUSE_ROLE                              | 307             | 307    | 307    | 307     | 166     |
-| PENALIZE_ROLE                           | 307             | 307    | 307    | 307     | 165     |
-| RECOVERER_ROLE                          | 328             | 328    | 328    | 328     | 5       |
-| REPORT_EL_REWARDS_STEALING_PENALTY_ROLE | 286             | 286    | 286    | 286     | 167     |
-| RESUME_ROLE                             | 286             | 286    | 286    | 286     | 166     |
-| SETTLE_EL_REWARDS_STEALING_PENALTY_ROLE | 328             | 328    | 328    | 328     | 167     |
-| STAKING_ROUTER_ROLE                     | 315             | 315    | 315    | 315     | 188     |
-| VERIFIER_ROLE                           | 305             | 305    | 305    | 305     | 169     |
-| accounting                              | 470             | 470    | 470    | 470     | 1       |
-| activatePublicRelease                   | 23726           | 46548  | 46677  | 46677   | 179     |
-| addNodeOperatorETH                      | 26187           | 602878 | 547183 | 1072345 | 147     |
-| addNodeOperatorStETH                    | 26235           | 280029 | 280029 | 533824  | 2       |
-| addNodeOperatorStETHWithPermit          | 26946           | 283325 | 283325 | 539704  | 2       |
-| addNodeOperatorWstETH                   | 26192           | 291438 | 291438 | 556685  | 2       |
-| addNodeOperatorWstETHWithPermit         | 26988           | 290017 | 290017 | 553046  | 2       |
-| addValidatorKeysETH                     | 25615           | 229101 | 259021 | 313438  | 6       |
-| addValidatorKeysStETH                   | 25596           | 132958 | 132958 | 240321  | 2       |
-| addValidatorKeysStETHWithPermit         | 26351           | 136147 | 136147 | 245943  | 2       |
-| addValidatorKeysWstETH                  | 25643           | 142025 | 142025 | 258408  | 2       |
-| addValidatorKeysWstETHWithPermit        | 26351           | 145159 | 145159 | 263967  | 2       |
-| cancelELRewardsStealingPenalty          | 26233           | 90154  | 99802  | 134779  | 4       |
-=======
 | DEFAULT_ADMIN_ROLE                      | 327             | 327    | 327    | 327     | 1       |
 | DEPOSIT_SIZE                            | 285             | 285    | 285    | 285     | 10      |
 | EL_REWARDS_STEALING_FINE                | 328             | 328    | 328    | 328     | 5       |
@@ -131,15 +84,10 @@
 | addValidatorKeysStETH                   | 26373           | 171298 | 241497 | 246024  | 3       |
 | addValidatorKeysWstETH                  | 26373           | 183368 | 259605 | 264126  | 3       |
 | cancelELRewardsStealingPenalty          | 26233           | 90187  | 99846  | 134823  | 4       |
->>>>>>> d6c8450d
 | cleanDepositQueue                       | 26304           | 36076  | 33834  | 53080   | 12      |
 | confirmNodeOperatorManagerAddressChange | 23668           | 28993  | 29053  | 34142   | 5       |
 | confirmNodeOperatorRewardAddressChange  | 23713           | 33103  | 33992  | 38940   | 6       |
-<<<<<<< HEAD
-| decreaseOperatorVettedKeys              | 24834           | 91390  | 107427 | 155121  | 15      |
-=======
 | decreaseOperatorVettedKeys              | 24802           | 91377  | 107417 | 155133  | 15      |
->>>>>>> d6c8450d
 | depositQueueItem                        | 646             | 1246   | 646    | 2646    | 10      |
 | earlyAdoption                           | 471             | 471    | 471    | 471     | 1       |
 | getNodeOperator                         | 2236            | 9866   | 8236   | 20236   | 276     |
@@ -149,41 +97,6 @@
 | getNonce                                | 380             | 680    | 380    | 2380    | 40      |
 | getStakingModuleSummary                 | 618             | 2751   | 2618   | 4618    | 15      |
 | getType                                 | 383             | 383    | 383    | 383     | 1       |
-<<<<<<< HEAD
-| grantRole                               | 26965           | 51457  | 51473  | 51473   | 1592    |
-| hasRole                                 | 747             | 747    | 747    | 747     | 2       |
-| isPaused                                | 439             | 839    | 439    | 2439    | 5       |
-| normalizeQueue                          | 30211           | 54690  | 54690  | 79169   | 2       |
-| obtainDepositData                       | 24497           | 107126 | 96789  | 158584  | 43      |
-| onExitedAndStuckValidatorsCountsUpdated | 23714           | 23747  | 23747  | 23780   | 2       |
-| onRewardsMinted                         | 23986           | 32141  | 26221  | 46217   | 3       |
-| onWithdrawalCredentialsChanged          | 23737           | 25223  | 24966  | 26966   | 3       |
-| pauseFor                                | 23988           | 45929  | 47497  | 47497   | 15      |
-| proposeNodeOperatorManagerAddressChange | 24165           | 42614  | 53604  | 53604   | 9       |
-| proposeNodeOperatorRewardAddressChange  | 24166           | 33434  | 36483  | 36483   | 10      |
-| publicRelease                           | 387             | 387    | 387    | 387     | 1       |
-| queue                                   | 520             | 920    | 520    | 2520    | 5       |
-| recoverERC20                            | 31862           | 48877  | 48877  | 65892   | 2       |
-| recoverEther                            | 23740           | 26033  | 26033  | 28326   | 2       |
-| recoverStETHShares                      | 69884           | 69884  | 69884  | 69884   | 1       |
-| removalCharge                           | 408             | 1408   | 1408   | 2408    | 2       |
-| removeKeys                              | 23982           | 145174 | 172189 | 240171  | 15      |
-| reportELRewardsStealingPenalty          | 24283           | 120450 | 136747 | 146752  | 14      |
-| resetNodeOperatorManagerAddress         | 23690           | 31835  | 31312  | 38442   | 5       |
-| resume                                  | 23707           | 26619  | 26619  | 29532   | 2       |
-| revokeRole                              | 29529           | 29529  | 29529  | 29529   | 1       |
-| setAccounting                           | 24268           | 46390  | 46497  | 46497   | 208     |
-| setEarlyAdoption                        | 23984           | 38612  | 46453  | 46453   | 8       |
-| setRemovalCharge                        | 23981           | 46962  | 47101  | 47113   | 167     |
-| settleELRewardsStealingPenalty          | 24646           | 67365  | 38652  | 112027  | 7       |
-| submitInitialSlashing                   | 24058           | 97644  | 134090 | 134990  | 12      |
-| submitWithdrawal                        | 24283           | 121270 | 140926 | 234657  | 14      |
-| unsafeUpdateValidatorsCount             | 24263           | 61236  | 35929  | 159791  | 10      |
-| updateExitedValidatorsCount             | 24811           | 58512  | 47489  | 110217  | 11      |
-| updateRefundedValidatorsCount           | 24114           | 27701  | 27701  | 31288   | 2       |
-| updateStuckValidatorsCount              | 24833           | 73040  | 60565  | 138505  | 13      |
-| updateTargetValidatorsLimits            | 24302           | 118198 | 137432 | 210352  | 19      |
-=======
 | grantRole                               | 26942           | 51434  | 51450  | 51450   | 1547    |
 | hasRole                                 | 725             | 725    | 725    | 725     | 2       |
 | isPaused                                | 419             | 819    | 419    | 2419    | 5       |
@@ -217,7 +130,6 @@
 | updateRefundedValidatorsCount           | 24060           | 27647  | 27647  | 31234   | 2       |
 | updateStuckValidatorsCount              | 24756           | 72971  | 60488  | 138450  | 13      |
 | updateTargetValidatorsLimits            | 24247           | 118162 | 137399 | 210319  | 19      |
->>>>>>> d6c8450d
 
 
 | src/CSVerifier.sol:CSVerifier contract |                 |        |        |        |         |
