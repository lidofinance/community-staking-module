| src/CSAccounting.sol:CSAccounting contract                          |                 |        |        |        |         |
|---------------------------------------------------------------------|-----------------|--------|--------|--------|---------|
| Function Name                                                       | min             | avg    | median | max    | # calls |
| ACCOUNTING_MANAGER_ROLE                                             | 296             | 296    | 296    | 296    | 180     |
| ADD_BOND_CURVE_ROLE                                                 | 274             | 274    | 274    | 274    | 700     |
| MIN_BOND_LOCK_RETENTION_PERIOD                                      | 317             | 317    | 317    | 317    | 1       |
| PAUSE_ROLE                                                          | 339             | 339    | 339    | 339    | 180     |
| RECOVERER_ROLE                                                      | 327             | 327    | 327    | 327    | 12      |
| RESET_BOND_CURVE_ROLE                                               | 318             | 318    | 318    | 318    | 458     |
| RESUME_ROLE                                                         | 251             | 251    | 251    | 251    | 180     |
| SET_BOND_CURVE_ROLE                                                 | 274             | 274    | 274    | 274    | 637     |
| SET_DEFAULT_BOND_CURVE_ROLE                                         | 252             | 252    | 252    | 252    | 180     |
| addBondCurve                                                        | 24663           | 122986 | 121473 | 144611 | 303     |
| chargeFee                                                           | 21724           | 48244  | 48244  | 74765  | 2       |
| chargeRecipient                                                     | 404             | 404    | 404    | 404    | 1       |
| claimRewardsStETH                                                   | 25163           | 82344  | 97072  | 104884 | 16      |
| claimRewardsWstETH                                                  | 25098           | 118327 | 156737 | 159104 | 16      |
| compensateLockedBondETH                                             | 47658           | 47658  | 47658  | 47658  | 1       |
| defaultBondCurveId                                                  | 490             | 490    | 490    | 490    | 1       |
| depositETH                                                          | 24205           | 112166 | 113336 | 113576 | 104     |
| depositStETH                                                        | 25129           | 94152  | 103997 | 107916 | 7       |
| depositWstETH                                                       | 25193           | 105453 | 120297 | 124009 | 6       |
| feeDistributor                                                      | 404             | 1737   | 2404   | 2404   | 3       |
| getActualLockedBond                                                 | 621             | 741    | 782    | 782    | 8       |
| getBondAmountByKeysCount                                            | 1347            | 1437   | 1347   | 1610   | 250     |
| getBondAmountByKeysCountWstETH(uint256)                             | 3910            | 9749   | 4173   | 26741  | 4       |
| getBondAmountByKeysCountWstETH(uint256,(uint256,uint256[],uint256)) | 3331            | 8823   | 8878   | 14261  | 6       |
| getBondCurve                                                        | 2236            | 15927  | 16338  | 16338  | 259     |
| getBondLockRetentionPeriod                                          | 467             | 1800   | 2467   | 2467   | 3       |
| getBondShares                                                       | 604             | 642    | 604    | 2604   | 103     |
| getBondSummary                                                      | 14290           | 23043  | 21578  | 30078  | 12      |
| getBondSummaryShares                                                | 14273           | 23026  | 21561  | 30061  | 12      |
| getCurveInfo                                                        | 2217            | 2217   | 2217   | 2217   | 1       |
| getLockedBondInfo                                                   | 839             | 839    | 839    | 839    | 13      |
<<<<<<< HEAD
| getRequiredBondForNextKeys                                          | 10437           | 29393  | 24667  | 51624  | 34      |
| getRequiredBondForNextKeysWstETH                                    | 23868           | 35358  | 31105  | 57536  | 17      |
| getUnbondedKeysCount                                                | 3461            | 25207  | 16154  | 46654  | 444     |
| getUnbondedKeysCountToEject                                         | 5486            | 9384   | 7833   | 19435  | 72      |
| grantRole                                                           | 29592           | 108888 | 118680 | 118680 | 2517    |
| initialize                                                          | 207490          | 345106 | 346008 | 346008 | 461     |
=======
| getRequiredBondForNextKeys                                          | 10393           | 29368  | 24667  | 51580  | 34      |
| getRequiredBondForNextKeysWstETH                                    | 23868           | 35353  | 31105  | 57492  | 17      |
| getUnbondedKeysCount                                                | 3461            | 24235  | 16110  | 46610  | 408     |
| getUnbondedKeysCountToEject                                         | 5486            | 9563   | 7789   | 19435  | 63      |
| grantRole                                                           | 29592           | 109110 | 118680 | 118680 | 2473    |
| initialize                                                          | 207490          | 345084 | 346008 | 346008 | 450     |
>>>>>>> 6a92466d
| isPaused                                                            | 460             | 860    | 460    | 2460   | 5       |
| lockBondETH                                                         | 21826           | 68572  | 70367  | 70391  | 27      |
| pauseFor                                                            | 24065           | 45451  | 47590  | 47590  | 11      |
| penalize                                                            | 21744           | 34436  | 34436  | 47128  | 2       |
| recoverERC20                                                        | 24533           | 35912  | 24549  | 58655  | 3       |
| recoverEther                                                        | 23900           | 37470  | 28406  | 60106  | 3       |
| recoverStETHShares                                                  | 23856           | 43270  | 43270  | 62684  | 2       |
| releaseLockedBondETH                                                | 21804           | 26781  | 26781  | 31758  | 2       |
| requestRewardsETH                                                   | 25121           | 67090  | 72690  | 80502  | 16      |
| resetBondCurve                                                      | 24054           | 25945  | 25945  | 27836  | 2       |
| resume                                                              | 23851           | 26771  | 26771  | 29692  | 2       |
| setBondCurve                                                        | 24215           | 48846  | 49966  | 49966  | 23      |
| setChargeRecipient                                                  | 24104           | 26120  | 24107  | 30151  | 3       |
| setDefaultBondCurve                                                 | 24063           | 28174  | 28174  | 32286  | 2       |
| setLockedBondRetentionPeriod                                        | 30172           | 30172  | 30172  | 30172  | 1       |
| settleLockedBondETH                                                 | 43946           | 43946  | 43946  | 43946  | 1       |
| totalBondShares                                                     | 435             | 435    | 435    | 435    | 51      |


| src/CSEarlyAdoption.sol:CSEarlyAdoption contract |                 |       |        |       |         |
|--------------------------------------------------|-----------------|-------|--------|-------|---------|
| Function Name                                    | min             | avg   | median | max   | # calls |
| consume                                          | 24902           | 37953 | 29950  | 51257 | 7       |
| consumed                                         | 593             | 593   | 593    | 593   | 1       |
| curveId                                          | 261             | 1761  | 2261   | 2261  | 4       |
| isEligible                                       | 1422            | 1422  | 1422   | 1422  | 2       |
| module                                           | 402             | 402   | 402    | 402   | 1       |
| treeRoot                                         | 283             | 283   | 283    | 283   | 1       |


| src/CSFeeDistributor.sol:CSFeeDistributor contract |                 |        |        |        |         |
|----------------------------------------------------|-----------------|--------|--------|--------|---------|
| Function Name                                      | min             | avg    | median | max    | # calls |
| ORACLE_ROLE                                        | 240             | 240    | 240    | 240    | 10      |
| RECOVERER_ROLE                                     | 315             | 315    | 315    | 315    | 7       |
| distributeFees                                     | 22334           | 42664  | 27944  | 76284  | 6       |
| distributedShares                                  | 523             | 1523   | 1523   | 2523   | 4       |
| getFeesToDistribute                                | 1820            | 2820   | 2820   | 3820   | 2       |
| grantRole                                          | 118703          | 118703 | 118703 | 118703 | 15      |
| hashLeaf                                           | 678             | 678    | 678    | 678    | 1       |
| initialize                                         | 44500           | 131773 | 137592 | 137592 | 16      |
| pendingToDistribute                                | 1432            | 1432   | 1432   | 1432   | 1       |
| processOracleReport                                | 32656           | 68128  | 77419  | 77419  | 7       |
| recoverERC20                                       | 24480           | 35853  | 24494  | 58586  | 3       |
| recoverEther                                       | 23804           | 41922  | 41922  | 60040  | 2       |


| src/CSFeeOracle.sol:CSFeeOracle contract |                 |        |        |        |         |
|------------------------------------------|-----------------|--------|--------|--------|---------|
| Function Name                            | min             | avg    | median | max    | # calls |
| MANAGE_CONSENSUS_CONTRACT_ROLE           | 261             | 261    | 261    | 261    | 12      |
| MANAGE_CONSENSUS_VERSION_ROLE            | 239             | 239    | 239    | 239    | 12      |
| MANAGE_FEE_DISTRIBUTOR_CONTRACT_ROLE     | 238             | 238    | 238    | 238    | 12      |
| PAUSE_ROLE                               | 262             | 262    | 262    | 262    | 12      |
| RESUME_ROLE                              | 262             | 262    | 262    | 262    | 12      |
| SUBMIT_DATA_ROLE                         | 284             | 284    | 284    | 284    | 27      |
| getConsensusReport                       | 1019            | 1826   | 1057   | 3019   | 30      |
| getConsensusVersion                      | 405             | 1605   | 2405   | 2405   | 20      |
| getLastProcessingRefSlot                 | 494             | 2283   | 2494   | 2494   | 57      |
| grantRole                                | 101393          | 114955 | 118493 | 118493 | 87      |
| initialize                               | 22935           | 242609 | 260913 | 260925 | 13      |
| pauseFor                                 | 47614           | 47614  | 47614  | 47614  | 2       |
| pauseUntil                               | 47608           | 47608  | 47608  | 47608  | 1       |
| resume                                   | 23535           | 26690  | 26690  | 29845  | 2       |
| setFeeDistributorContract                | 24081           | 27134  | 27134  | 30187  | 2       |
| submitReportData                         | 25486           | 40971  | 44533  | 53601  | 8       |


| src/CSModule.sol:CSModule contract                  |                 |        |        |         |         |
|-----------------------------------------------------|-----------------|--------|--------|---------|---------|
| Function Name                                       | min             | avg    | median | max     | # calls |
<<<<<<< HEAD
| DEFAULT_ADMIN_ROLE                                  | 260             | 260    | 260    | 260     | 1       |
| DEPOSIT_SIZE                                        | 307             | 307    | 307    | 307     | 12      |
| EL_REWARDS_STEALING_FINE                            | 306             | 306    | 306    | 306     | 23      |
| INITIAL_SLASHING_PENALTY                            | 439             | 439    | 439    | 439     | 4       |
| LIDO_LOCATOR                                        | 282             | 282    | 282    | 282     | 1       |
| MAX_SIGNING_KEYS_PER_OPERATOR_BEFORE_PUBLIC_RELEASE | 372             | 372    | 372    | 372     | 2       |
| MODULE_MANAGER_ROLE                                 | 283             | 283    | 283    | 283     | 284     |
| PAUSE_ROLE                                          | 262             | 262    | 262    | 262     | 243     |
| RECOVERER_ROLE                                      | 381             | 381    | 381    | 381     | 4       |
| REPORT_EL_REWARDS_STEALING_PENALTY_ROLE             | 307             | 307    | 307    | 307     | 244     |
| RESUME_ROLE                                         | 373             | 373    | 373    | 373     | 243     |
| SETTLE_EL_REWARDS_STEALING_PENALTY_ROLE             | 306             | 306    | 306    | 306     | 244     |
| STAKING_ROUTER_ROLE                                 | 381             | 381    | 381    | 381     | 266     |
| VERIFIER_ROLE                                       | 371             | 371    | 371    | 371     | 246     |
| accounting                                          | 404             | 404    | 404    | 404     | 1       |
| activatePublicRelease                               | 23828           | 46599  | 46769  | 46769   | 259     |
| addNodeOperatorETH                                  | 26317           | 594041 | 546469 | 1173236 | 250     |
| addNodeOperatorStETH                                | 27103           | 366958 | 534603 | 539169  | 3       |
| addNodeOperatorWstETH                               | 27015           | 379006 | 552498 | 557505  | 3       |
| addValidatorKeysETH                                 | 25733           | 219806 | 258568 | 313556  | 9       |
| addValidatorKeysStETH                               | 26513           | 171463 | 241649 | 246227  | 3       |
| addValidatorKeysWstETH                              | 26491           | 183588 | 259841 | 264434  | 3       |
| cancelELRewardsStealingPenalty                      | 26371           | 92919  | 102524 | 140258  | 4       |
| claimRewardsStETH                                   | 25042           | 50916  | 27265  | 100442  | 3       |
| claimRewardsWstETH                                  | 25086           | 50573  | 27309  | 99326   | 3       |
| cleanDepositQueue                                   | 21609           | 35023  | 32788  | 53221   | 13      |
| compensateELRewardsStealingPenalty                  | 23665           | 114767 | 138257 | 158891  | 4       |
| confirmNodeOperatorManagerAddressChange             | 23645           | 28993  | 29058  | 34147   | 5       |
| confirmNodeOperatorRewardAddressChange              | 23713           | 33089  | 33975  | 38923   | 6       |
| decreaseOperatorVettedKeys                          | 24927           | 87872  | 101921 | 156180  | 22      |
| depositETH                                          | 23678           | 119127 | 125601 | 175637  | 8       |
| depositQueueItem                                    | 645             | 1311   | 645    | 2645    | 12      |
| depositStETH                                        | 24693           | 103002 | 108926 | 158962  | 5       |
| depositWstETH                                       | 24718           | 116048 | 125227 | 175263  | 5       |
| earlyAdoption                                       | 471             | 471    | 471    | 471     | 1       |
| getActiveNodeOperatorsCount                         | 382             | 382    | 382    | 382     | 2       |
| getNodeOperator                                     | 2457            | 9747   | 8457   | 18457   | 544     |
| getNodeOperatorIds                                  | 713             | 1169   | 1118   | 1870    | 8       |
| getNodeOperatorIsActive                             | 593             | 593    | 593    | 593     | 1       |
| getNodeOperatorSummary                              | 10076           | 14167  | 14450  | 16076   | 60      |
| getNodeOperatorsCount                               | 424             | 424    | 424    | 424     | 248     |
| getNonce                                            | 402             | 555    | 402    | 2402    | 78      |
| getSigningKeys                                      | 884             | 3051   | 3802   | 3802    | 7       |
| getSigningKeysWithSignatures                        | 800             | 3441   | 3335   | 6189    | 3       |
| getStakingModuleSummary                             | 617             | 2742   | 2617   | 4617    | 16      |
| getType                                             | 349             | 349    | 349    | 349     | 1       |
| grantRole                                           | 27059           | 118555 | 118637 | 118637  | 1754    |
| hasRole                                             | 838             | 838    | 838    | 838     | 2       |
| initialize                                          | 142645          | 182780 | 182925 | 182925  | 280     |
| isPaused                                            | 428             | 828    | 428    | 2428    | 5       |
| isValidatorSlashed                                  | 606             | 606    | 606    | 606     | 1       |
| isValidatorWithdrawn                                | 617             | 617    | 617    | 617     | 1       |
| normalizeQueue                                      | 30299           | 54797  | 54797  | 79296   | 2       |
| obtainDepositData                                   | 24601           | 109495 | 111140 | 176065  | 58      |
=======
| DEFAULT_ADMIN_ROLE                                  | 327             | 327    | 327    | 327     | 1       |
| DEPOSIT_SIZE                                        | 285             | 285    | 285    | 285     | 12      |
| EL_REWARDS_STEALING_FINE                            | 284             | 284    | 284    | 284     | 13      |
| INITIAL_SLASHING_PENALTY                            | 417             | 417    | 417    | 417     | 4       |
| LIDO_LOCATOR                                        | 282             | 282    | 282    | 282     | 1       |
| MAX_SIGNING_KEYS_PER_OPERATOR_BEFORE_PUBLIC_RELEASE | 350             | 350    | 350    | 350     | 2       |
| MODULE_MANAGER_ROLE                                 | 261             | 261    | 261    | 261     | 273     |
| PAUSE_ROLE                                          | 351             | 351    | 351    | 351     | 232     |
| RECOVERER_ROLE                                      | 337             | 337    | 337    | 337     | 4       |
| REPORT_EL_REWARDS_STEALING_PENALTY_ROLE             | 263             | 263    | 263    | 263     | 233     |
| RESUME_ROLE                                         | 351             | 351    | 351    | 351     | 232     |
| SETTLE_EL_REWARDS_STEALING_PENALTY_ROLE             | 284             | 284    | 284    | 284     | 233     |
| STAKING_ROUTER_ROLE                                 | 337             | 337    | 337    | 337     | 255     |
| VERIFIER_ROLE                                       | 371             | 371    | 371    | 371     | 235     |
| accounting                                          | 492             | 492    | 492    | 492     | 1       |
| activatePublicRelease                               | 23806           | 46570  | 46747  | 46747   | 248     |
| addNodeOperatorETH                                  | 26317           | 587968 | 546431 | 1173198 | 239     |
| addNodeOperatorStETH                                | 27081           | 366911 | 534543 | 539109  | 3       |
| addNodeOperatorWstETH                               | 27104           | 379069 | 552549 | 557556  | 3       |
| addValidatorKeysETH                                 | 25733           | 219738 | 258486 | 313474  | 9       |
| addValidatorKeysStETH                               | 26469           | 171364 | 241523 | 246101  | 3       |
| addValidatorKeysWstETH                              | 26447           | 183490 | 259715 | 264308  | 3       |
| cancelELRewardsStealingPenalty                      | 26349           | 92868  | 102464 | 140198  | 4       |
| claimRewardsStETH                                   | 25128           | 50975  | 27351  | 100446  | 3       |
| claimRewardsWstETH                                  | 25064           | 50524  | 27287  | 99222   | 3       |
| cleanDepositQueue                                   | 21565           | 34979  | 32744  | 53177   | 13      |
| compensateELRewardsStealingPenalty                  | 23621           | 114695 | 138175 | 158809  | 4       |
| confirmNodeOperatorManagerAddressChange             | 23734           | 29082  | 29147  | 34236   | 5       |
| confirmNodeOperatorRewardAddressChange              | 23691           | 33067  | 33953  | 38901   | 6       |
| decreaseOperatorVettedKeys                          | 24927           | 87841  | 101883 | 156104  | 22      |
| depositETH                                          | 23656           | 119072 | 125541 | 175577  | 8       |
| depositQueueItem                                    | 601             | 1267   | 601    | 2601    | 12      |
| depositStETH                                        | 24693           | 102971 | 108888 | 158924  | 5       |
| depositWstETH                                       | 24696           | 115996 | 125167 | 175203  | 5       |
| earlyAdoption                                       | 449             | 449    | 449    | 449     | 1       |
| getActiveNodeOperatorsCount                         | 468             | 468    | 468    | 468     | 2       |
| getNodeOperator                                     | 2413            | 9447   | 8413   | 18413   | 499     |
| getNodeOperatorIds                                  | 822             | 1278   | 1227   | 1979    | 8       |
| getNodeOperatorIsActive                             | 549             | 549    | 549    | 549     | 1       |
| getNodeOperatorSummary                              | 9958            | 13865  | 15958  | 15958   | 51      |
| getNodeOperatorsCount                               | 380             | 380    | 380    | 380     | 237     |
| getNonce                                            | 380             | 533    | 380    | 2380    | 78      |
| getSigningKeys                                      | 840             | 3007   | 3758   | 3758    | 7       |
| getSigningKeysWithSignatures                        | 778             | 3419   | 3313   | 6167    | 3       |
| getStakingModuleSummary                             | 705             | 2830   | 2705   | 4705    | 16      |
| getType                                             | 316             | 316    | 316    | 316     | 1       |
| grantRole                                           | 27169           | 118661 | 118747 | 118747  | 1677    |
| hasRole                                             | 794             | 794    | 794    | 794     | 2       |
| initialize                                          | 142623          | 182752 | 182903 | 182903  | 269     |
| isPaused                                            | 515             | 915    | 515    | 2515    | 5       |
| isValidatorSlashed                                  | 584             | 584    | 584    | 584     | 1       |
| isValidatorWithdrawn                                | 595             | 595    | 595    | 595     | 1       |
| keyRemovalCharge                                    | 471             | 1471   | 1471   | 2471    | 2       |
| normalizeQueue                                      | 30255           | 54753  | 54753  | 79252   | 2       |
| obtainDepositData                                   | 24579           | 109351 | 109739 | 176043  | 54      |
>>>>>>> 6a92466d
| onExitedAndStuckValidatorsCountsUpdated             | 23721           | 23757  | 23757  | 23793   | 2       |
| onRewardsMinted                                     | 24088           | 45623  | 45023  | 67759   | 3       |
| onWithdrawalCredentialsChanged                      | 23817           | 25299  | 25040  | 27040   | 3       |
| pauseFor                                            | 24045           | 45469  | 47612  | 47612   | 11      |
| proposeNodeOperatorManagerAddressChange             | 24187           | 42622  | 53609  | 53609   | 9       |
| proposeNodeOperatorRewardAddressChange              | 24121           | 33414  | 36466  | 36466   | 10      |
| publicRelease                                       | 452             | 452    | 452    | 452     | 1       |
| queue                                               | 503             | 836    | 503    | 2503    | 6       |
<<<<<<< HEAD
| recoverERC20                                        | 58610           | 58610  | 58610  | 58610   | 1       |
| recoverEther                                        | 23792           | 26066  | 26066  | 28340   | 2       |
| recoverStETHShares                                  | 60818           | 60818  | 60818  | 60818   | 1       |
| removalCharge                                       | 408             | 1408   | 1408   | 2408    | 2       |
| removeKeys                                          | 24048           | 145772 | 172852 | 240863  | 15      |
| reportELRewardsStealingPenalty                      | 24429           | 135205 | 141832 | 154562  | 36      |
| requestRewardsETH                                   | 25109           | 50969  | 27332  | 100467  | 3       |
| resetNodeOperatorManagerAddress                     | 23756           | 31923  | 31406  | 38536   | 5       |
| resume                                              | 23787           | 26728  | 26728  | 29670   | 2       |
| revokeRole                                          | 40394           | 40394  | 40394  | 40394   | 1       |
| setRemovalCharge                                    | 24105           | 47124  | 47219  | 47231   | 244     |
| settleELRewardsStealingPenalty                      | 24806           | 93888  | 114514 | 164544  | 23      |
| submitInitialSlashing                               | 24182           | 98262  | 130221 | 134430  | 13      |
| submitWithdrawal                                    | 24429           | 122008 | 136549 | 235321  | 15      |
| unsafeUpdateValidatorsCount                         | 24320           | 61372  | 35971  | 160275  | 10      |
| updateExitedValidatorsCount                         | 24926           | 58622  | 47598  | 110326  | 11      |
| updateRefundedValidatorsCount                       | 24171           | 27755  | 27755  | 31339   | 2       |
| updateStuckValidatorsCount                          | 24948           | 73320  | 60665  | 139091  | 13      |
| updateTargetValidatorsLimits                        | 24390           | 126953 | 139212 | 210952  | 39      |
=======
| recoverERC20                                        | 58566           | 58566  | 58566  | 58566   | 1       |
| recoverEther                                        | 23881           | 26155  | 26155  | 28429   | 2       |
| recoverStETHShares                                  | 60906           | 60906  | 60906  | 60906   | 1       |
| removeKeys                                          | 24004           | 145703 | 172787 | 240797  | 15      |
| reportELRewardsStealingPenalty                      | 24407           | 132224 | 141772 | 151789  | 29      |
| requestRewardsETH                                   | 25087           | 50920  | 27310  | 100363  | 3       |
| resetNodeOperatorManagerAddress                     | 23712           | 31879  | 31362  | 38492   | 5       |
| resume                                              | 23787           | 26728  | 26728  | 29670   | 2       |
| revokeRole                                          | 40376           | 40376  | 40376  | 40376   | 1       |
| setKeyRemovalCharge                                 | 24039           | 47053  | 47153  | 47165   | 233     |
| settleELRewardsStealingPenalty                      | 24784           | 83640  | 108389 | 164446  | 16      |
| submitInitialSlashing                               | 24182           | 98235  | 130183 | 134392  | 13      |
| submitWithdrawal                                    | 24407           | 121958 | 136489 | 235261  | 15      |
| unsafeUpdateValidatorsCount                         | 24320           | 61364  | 35971  | 160237  | 10      |
| updateExitedValidatorsCount                         | 24882           | 58578  | 47554  | 110282  | 11      |
| updateRefundedValidatorsCount                       | 24238           | 27822  | 27822  | 31406   | 2       |
| updateStuckValidatorsCount                          | 24904           | 73261  | 60621  | 139009  | 13      |
| updateTargetValidatorsLimits                        | 24479           | 120140 | 128646 | 211003  | 28      |
>>>>>>> 6a92466d


| src/CSVerifier.sol:CSVerifier contract |                 |       |        |        |         |
|----------------------------------------|-----------------|-------|--------|--------|---------|
| Function Name                          | min             | avg   | median | max    | # calls |
| BEACON_ROOTS                           | 304             | 304   | 304    | 304    | 21      |
| FIRST_SUPPORTED_SLOT                   | 215             | 215   | 215    | 215    | 4       |
| initialize                             | 66554           | 66554 | 66554  | 66554  | 17      |
| processHistoricalWithdrawalProof       | 80338           | 97759 | 87419  | 152939 | 5       |
| processSlashingProof                   | 48850           | 62681 | 55698  | 83497  | 3       |
| processWithdrawalProof                 | 56381           | 75183 | 74077  | 107647 | 9       |


| src/lib/AssetRecovererLib.sol:AssetRecovererLib contract |                 |       |        |       |         |
|----------------------------------------------------------|-----------------|-------|--------|-------|---------|
| Function Name                                            | min             | avg   | median | max   | # calls |
| recoverERC1155                                           | 38601           | 38601 | 38601  | 38601 | 1       |
| recoverERC20                                             | 36031           | 36031 | 36031  | 36031 | 4       |
| recoverERC721                                            | 43326           | 43326 | 43326  | 43326 | 1       |
| recoverEther                                             | 1793            | 20813 | 33493  | 33493 | 5       |



<|MERGE_RESOLUTION|>--- conflicted
+++ resolved
@@ -32,21 +32,12 @@
 | getBondSummaryShares                                                | 14273           | 23026  | 21561  | 30061  | 12      |
 | getCurveInfo                                                        | 2217            | 2217   | 2217   | 2217   | 1       |
 | getLockedBondInfo                                                   | 839             | 839    | 839    | 839    | 13      |
-<<<<<<< HEAD
-| getRequiredBondForNextKeys                                          | 10437           | 29393  | 24667  | 51624  | 34      |
-| getRequiredBondForNextKeysWstETH                                    | 23868           | 35358  | 31105  | 57536  | 17      |
-| getUnbondedKeysCount                                                | 3461            | 25207  | 16154  | 46654  | 444     |
-| getUnbondedKeysCountToEject                                         | 5486            | 9384   | 7833   | 19435  | 72      |
-| grantRole                                                           | 29592           | 108888 | 118680 | 118680 | 2517    |
-| initialize                                                          | 207490          | 345106 | 346008 | 346008 | 461     |
-=======
 | getRequiredBondForNextKeys                                          | 10393           | 29368  | 24667  | 51580  | 34      |
 | getRequiredBondForNextKeysWstETH                                    | 23868           | 35353  | 31105  | 57492  | 17      |
 | getUnbondedKeysCount                                                | 3461            | 24235  | 16110  | 46610  | 408     |
 | getUnbondedKeysCountToEject                                         | 5486            | 9563   | 7789   | 19435  | 63      |
 | grantRole                                                           | 29592           | 109110 | 118680 | 118680 | 2473    |
 | initialize                                                          | 207490          | 345084 | 346008 | 346008 | 450     |
->>>>>>> 6a92466d
 | isPaused                                                            | 460             | 860    | 460    | 2460   | 5       |
 | lockBondETH                                                         | 21826           | 68572  | 70367  | 70391  | 27      |
 | pauseFor                                                            | 24065           | 45451  | 47590  | 47590  | 11      |
@@ -118,62 +109,6 @@
 | src/CSModule.sol:CSModule contract                  |                 |        |        |         |         |
 |-----------------------------------------------------|-----------------|--------|--------|---------|---------|
 | Function Name                                       | min             | avg    | median | max     | # calls |
-<<<<<<< HEAD
-| DEFAULT_ADMIN_ROLE                                  | 260             | 260    | 260    | 260     | 1       |
-| DEPOSIT_SIZE                                        | 307             | 307    | 307    | 307     | 12      |
-| EL_REWARDS_STEALING_FINE                            | 306             | 306    | 306    | 306     | 23      |
-| INITIAL_SLASHING_PENALTY                            | 439             | 439    | 439    | 439     | 4       |
-| LIDO_LOCATOR                                        | 282             | 282    | 282    | 282     | 1       |
-| MAX_SIGNING_KEYS_PER_OPERATOR_BEFORE_PUBLIC_RELEASE | 372             | 372    | 372    | 372     | 2       |
-| MODULE_MANAGER_ROLE                                 | 283             | 283    | 283    | 283     | 284     |
-| PAUSE_ROLE                                          | 262             | 262    | 262    | 262     | 243     |
-| RECOVERER_ROLE                                      | 381             | 381    | 381    | 381     | 4       |
-| REPORT_EL_REWARDS_STEALING_PENALTY_ROLE             | 307             | 307    | 307    | 307     | 244     |
-| RESUME_ROLE                                         | 373             | 373    | 373    | 373     | 243     |
-| SETTLE_EL_REWARDS_STEALING_PENALTY_ROLE             | 306             | 306    | 306    | 306     | 244     |
-| STAKING_ROUTER_ROLE                                 | 381             | 381    | 381    | 381     | 266     |
-| VERIFIER_ROLE                                       | 371             | 371    | 371    | 371     | 246     |
-| accounting                                          | 404             | 404    | 404    | 404     | 1       |
-| activatePublicRelease                               | 23828           | 46599  | 46769  | 46769   | 259     |
-| addNodeOperatorETH                                  | 26317           | 594041 | 546469 | 1173236 | 250     |
-| addNodeOperatorStETH                                | 27103           | 366958 | 534603 | 539169  | 3       |
-| addNodeOperatorWstETH                               | 27015           | 379006 | 552498 | 557505  | 3       |
-| addValidatorKeysETH                                 | 25733           | 219806 | 258568 | 313556  | 9       |
-| addValidatorKeysStETH                               | 26513           | 171463 | 241649 | 246227  | 3       |
-| addValidatorKeysWstETH                              | 26491           | 183588 | 259841 | 264434  | 3       |
-| cancelELRewardsStealingPenalty                      | 26371           | 92919  | 102524 | 140258  | 4       |
-| claimRewardsStETH                                   | 25042           | 50916  | 27265  | 100442  | 3       |
-| claimRewardsWstETH                                  | 25086           | 50573  | 27309  | 99326   | 3       |
-| cleanDepositQueue                                   | 21609           | 35023  | 32788  | 53221   | 13      |
-| compensateELRewardsStealingPenalty                  | 23665           | 114767 | 138257 | 158891  | 4       |
-| confirmNodeOperatorManagerAddressChange             | 23645           | 28993  | 29058  | 34147   | 5       |
-| confirmNodeOperatorRewardAddressChange              | 23713           | 33089  | 33975  | 38923   | 6       |
-| decreaseOperatorVettedKeys                          | 24927           | 87872  | 101921 | 156180  | 22      |
-| depositETH                                          | 23678           | 119127 | 125601 | 175637  | 8       |
-| depositQueueItem                                    | 645             | 1311   | 645    | 2645    | 12      |
-| depositStETH                                        | 24693           | 103002 | 108926 | 158962  | 5       |
-| depositWstETH                                       | 24718           | 116048 | 125227 | 175263  | 5       |
-| earlyAdoption                                       | 471             | 471    | 471    | 471     | 1       |
-| getActiveNodeOperatorsCount                         | 382             | 382    | 382    | 382     | 2       |
-| getNodeOperator                                     | 2457            | 9747   | 8457   | 18457   | 544     |
-| getNodeOperatorIds                                  | 713             | 1169   | 1118   | 1870    | 8       |
-| getNodeOperatorIsActive                             | 593             | 593    | 593    | 593     | 1       |
-| getNodeOperatorSummary                              | 10076           | 14167  | 14450  | 16076   | 60      |
-| getNodeOperatorsCount                               | 424             | 424    | 424    | 424     | 248     |
-| getNonce                                            | 402             | 555    | 402    | 2402    | 78      |
-| getSigningKeys                                      | 884             | 3051   | 3802   | 3802    | 7       |
-| getSigningKeysWithSignatures                        | 800             | 3441   | 3335   | 6189    | 3       |
-| getStakingModuleSummary                             | 617             | 2742   | 2617   | 4617    | 16      |
-| getType                                             | 349             | 349    | 349    | 349     | 1       |
-| grantRole                                           | 27059           | 118555 | 118637 | 118637  | 1754    |
-| hasRole                                             | 838             | 838    | 838    | 838     | 2       |
-| initialize                                          | 142645          | 182780 | 182925 | 182925  | 280     |
-| isPaused                                            | 428             | 828    | 428    | 2428    | 5       |
-| isValidatorSlashed                                  | 606             | 606    | 606    | 606     | 1       |
-| isValidatorWithdrawn                                | 617             | 617    | 617    | 617     | 1       |
-| normalizeQueue                                      | 30299           | 54797  | 54797  | 79296   | 2       |
-| obtainDepositData                                   | 24601           | 109495 | 111140 | 176065  | 58      |
-=======
 | DEFAULT_ADMIN_ROLE                                  | 327             | 327    | 327    | 327     | 1       |
 | DEPOSIT_SIZE                                        | 285             | 285    | 285    | 285     | 12      |
 | EL_REWARDS_STEALING_FINE                            | 284             | 284    | 284    | 284     | 13      |
@@ -229,7 +164,6 @@
 | keyRemovalCharge                                    | 471             | 1471   | 1471   | 2471    | 2       |
 | normalizeQueue                                      | 30255           | 54753  | 54753  | 79252   | 2       |
 | obtainDepositData                                   | 24579           | 109351 | 109739 | 176043  | 54      |
->>>>>>> 6a92466d
 | onExitedAndStuckValidatorsCountsUpdated             | 23721           | 23757  | 23757  | 23793   | 2       |
 | onRewardsMinted                                     | 24088           | 45623  | 45023  | 67759   | 3       |
 | onWithdrawalCredentialsChanged                      | 23817           | 25299  | 25040  | 27040   | 3       |
@@ -238,27 +172,6 @@
 | proposeNodeOperatorRewardAddressChange              | 24121           | 33414  | 36466  | 36466   | 10      |
 | publicRelease                                       | 452             | 452    | 452    | 452     | 1       |
 | queue                                               | 503             | 836    | 503    | 2503    | 6       |
-<<<<<<< HEAD
-| recoverERC20                                        | 58610           | 58610  | 58610  | 58610   | 1       |
-| recoverEther                                        | 23792           | 26066  | 26066  | 28340   | 2       |
-| recoverStETHShares                                  | 60818           | 60818  | 60818  | 60818   | 1       |
-| removalCharge                                       | 408             | 1408   | 1408   | 2408    | 2       |
-| removeKeys                                          | 24048           | 145772 | 172852 | 240863  | 15      |
-| reportELRewardsStealingPenalty                      | 24429           | 135205 | 141832 | 154562  | 36      |
-| requestRewardsETH                                   | 25109           | 50969  | 27332  | 100467  | 3       |
-| resetNodeOperatorManagerAddress                     | 23756           | 31923  | 31406  | 38536   | 5       |
-| resume                                              | 23787           | 26728  | 26728  | 29670   | 2       |
-| revokeRole                                          | 40394           | 40394  | 40394  | 40394   | 1       |
-| setRemovalCharge                                    | 24105           | 47124  | 47219  | 47231   | 244     |
-| settleELRewardsStealingPenalty                      | 24806           | 93888  | 114514 | 164544  | 23      |
-| submitInitialSlashing                               | 24182           | 98262  | 130221 | 134430  | 13      |
-| submitWithdrawal                                    | 24429           | 122008 | 136549 | 235321  | 15      |
-| unsafeUpdateValidatorsCount                         | 24320           | 61372  | 35971  | 160275  | 10      |
-| updateExitedValidatorsCount                         | 24926           | 58622  | 47598  | 110326  | 11      |
-| updateRefundedValidatorsCount                       | 24171           | 27755  | 27755  | 31339   | 2       |
-| updateStuckValidatorsCount                          | 24948           | 73320  | 60665  | 139091  | 13      |
-| updateTargetValidatorsLimits                        | 24390           | 126953 | 139212 | 210952  | 39      |
-=======
 | recoverERC20                                        | 58566           | 58566  | 58566  | 58566   | 1       |
 | recoverEther                                        | 23881           | 26155  | 26155  | 28429   | 2       |
 | recoverStETHShares                                  | 60906           | 60906  | 60906  | 60906   | 1       |
@@ -277,7 +190,6 @@
 | updateRefundedValidatorsCount                       | 24238           | 27822  | 27822  | 31406   | 2       |
 | updateStuckValidatorsCount                          | 24904           | 73261  | 60621  | 139009  | 13      |
 | updateTargetValidatorsLimits                        | 24479           | 120140 | 128646 | 211003  | 28      |
->>>>>>> 6a92466d
 
 
 | src/CSVerifier.sol:CSVerifier contract |                 |       |        |        |         |
