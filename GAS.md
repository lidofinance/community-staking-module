--- conflicted
+++ resolved
@@ -2,17 +2,6 @@
 |---------------------------------------------------------------------|-----------------|--------|--------|--------|---------|
 | Function Name                                                       | min             | avg    | median | max    | # calls |
 | ACCOUNTING_MANAGER_ROLE                                             | 274             | 274    | 274    | 274    | 180     |
-<<<<<<< HEAD
-| ADD_BOND_CURVE_ROLE                                                 | 252             | 252    | 252    | 252    | 694     |
-| MIN_BOND_LOCK_RETENTION_PERIOD                                      | 295             | 295    | 295    | 295    | 1       |
-| PAUSE_ROLE                                                          | 317             | 317    | 317    | 317    | 180     |
-| RECOVERER_ROLE                                                      | 305             | 305    | 305    | 305    | 12      |
-| RESET_BOND_CURVE_ROLE                                               | 318             | 318    | 318    | 318    | 455     |
-| RESUME_ROLE                                                         | 318             | 318    | 318    | 318    | 180     |
-| SET_BOND_CURVE_ROLE                                                 | 252             | 252    | 252    | 252    | 634     |
-| SET_DEFAULT_BOND_CURVE_ROLE                                         | 339             | 339    | 339    | 339    | 180     |
-| addBondCurve                                                        | 24641           | 122935 | 121407 | 144545 | 300     |
-=======
 | ADD_BOND_CURVE_ROLE                                                 | 252             | 252    | 252    | 252    | 678     |
 | MIN_BOND_LOCK_RETENTION_PERIOD                                      | 295             | 295    | 295    | 295    | 1       |
 | PAUSE_ROLE                                                          | 317             | 317    | 317    | 317    | 180     |
@@ -22,7 +11,6 @@
 | SET_BOND_CURVE_ROLE                                                 | 252             | 252    | 252    | 252    | 626     |
 | SET_DEFAULT_BOND_CURVE_ROLE                                         | 339             | 339    | 339    | 339    | 180     |
 | addBondCurve                                                        | 24641           | 122977 | 121407 | 144545 | 292     |
->>>>>>> 8785d34a
 | chargeFee                                                           | 21810           | 48281  | 48281  | 74752  | 2       |
 | chargeRecipient                                                     | 491             | 491    | 491    | 491    | 1       |
 | claimRewardsStETH                                                   | 25141           | 82068  | 96726  | 104543 | 16      |
@@ -34,38 +22,22 @@
 | depositWstETH                                                       | 25193           | 105414 | 120251 | 123963 | 6       |
 | feeDistributor                                                      | 405             | 1738   | 2405   | 2405   | 3       |
 | getActualLockedBond                                                 | 559             | 679    | 719    | 719    | 8       |
-<<<<<<< HEAD
-| getBondAmountByKeysCount                                            | 1325            | 1414   | 1325   | 1588   | 247     |
-| getBondAmountByKeysCountWstETH(uint256)                             | 3889            | 9728   | 4152   | 26720  | 4       |
-| getBondAmountByKeysCountWstETH(uint256,(uint256,uint256[],uint256)) | 3309            | 8801   | 8856   | 14239  | 6       |
-| getBondCurve                                                        | 2226            | 15906  | 16322  | 16322  | 256     |
-=======
 | getBondAmountByKeysCount                                            | 1325            | 1407   | 1325   | 1588   | 239     |
 | getBondAmountByKeysCountWstETH(uint256)                             | 3889            | 9728   | 4152   | 26720  | 4       |
 | getBondAmountByKeysCountWstETH(uint256,(uint256,uint256[],uint256)) | 3309            | 8801   | 8856   | 14239  | 6       |
 | getBondCurve                                                        | 2226            | 15893  | 16322  | 16322  | 248     |
->>>>>>> 8785d34a
 | getBondLockRetentionPeriod                                          | 413             | 1746   | 2413   | 2413   | 3       |
 | getBondShares                                                       | 563             | 601    | 563    | 2563   | 103     |
 | getBondSummary                                                      | 14092           | 22841  | 21375  | 29875  | 12      |
 | getBondSummaryShares                                                | 14067           | 22816  | 21350  | 29850  | 12      |
 | getCurveInfo                                                        | 2158            | 2158   | 2158   | 2158   | 1       |
 | getLockedBondInfo                                                   | 815             | 815    | 815    | 815    | 13      |
-<<<<<<< HEAD
-| getRequiredBondForNextKeys                                          | 10230           | 29186  | 24470  | 51405  | 34      |
-| getRequiredBondForNextKeysWstETH                                    | 23593           | 35071  | 30819  | 57228  | 17      |
-| getUnbondedKeysCount                                                | 3368            | 25073  | 15957  | 46457  | 441     |
-| getUnbondedKeysCountToEject                                         | 5335            | 9208   | 7654   | 19278  | 72      |
-| grantRole                                                           | 29570           | 108925 | 118658 | 118658 | 2505    |
-| initialize                                                          | 207352          | 344963 | 345871 | 345871 | 458     |
-=======
 | getRequiredBondForNextKeys                                          | 10252           | 29198  | 24470  | 51427  | 34      |
 | getRequiredBondForNextKeysWstETH                                    | 23593           | 35073  | 30819  | 57250  | 17      |
 | getUnbondedKeysCount                                                | 3368            | 24104  | 15979  | 46479  | 408     |
 | getUnbondedKeysCountToEject                                         | 5335            | 9442   | 7676   | 19278  | 63      |
 | grantRole                                                           | 29570           | 109088 | 118658 | 118658 | 2473    |
 | initialize                                                          | 207352          | 344947 | 345871 | 345871 | 450     |
->>>>>>> 8785d34a
 | isPaused                                                            | 438             | 838    | 438    | 2438   | 5       |
 | lockBondETH                                                         | 21804           | 68440  | 70230  | 70254  | 27      |
 | pauseFor                                                            | 24043           | 45429  | 47568  | 47568  | 11      |
@@ -142,45 +114,6 @@
 | EL_REWARDS_STEALING_FINE                            | 306             | 306    | 306    | 306     | 23      |
 | INITIAL_SLASHING_PENALTY                            | 439             | 439    | 439    | 439     | 4       |
 | LIDO_LOCATOR                                        | 282             | 282    | 282    | 282     | 1       |
-<<<<<<< HEAD
-| MAX_SIGNING_KEYS_PER_OPERATOR_BEFORE_PUBLIC_RELEASE | 263             | 263    | 263    | 263     | 2       |
-| MODULE_MANAGER_ROLE                                 | 283             | 283    | 283    | 283     | 281     |
-| PAUSE_ROLE                                          | 262             | 262    | 262    | 262     | 240     |
-| RECOVERER_ROLE                                      | 381             | 381    | 381    | 381     | 4       |
-| REPORT_EL_REWARDS_STEALING_PENALTY_ROLE             | 307             | 307    | 307    | 307     | 241     |
-| RESUME_ROLE                                         | 373             | 373    | 373    | 373     | 240     |
-| SETTLE_EL_REWARDS_STEALING_PENALTY_ROLE             | 328             | 328    | 328    | 328     | 241     |
-| STAKING_ROUTER_ROLE                                 | 381             | 381    | 381    | 381     | 263     |
-| VERIFIER_ROLE                                       | 371             | 371    | 371    | 371     | 243     |
-| accounting                                          | 404             | 404    | 404    | 404     | 1       |
-| activatePublicRelease                               | 23828           | 46597  | 46769  | 46769   | 256     |
-| addNodeOperatorETH                                  | 26317           | 591716 | 546188 | 1172955 | 247     |
-| addNodeOperatorStETH                                | 27103           | 366830 | 534411 | 538977  | 3       |
-| addNodeOperatorWstETH                               | 27015           | 378833 | 552239 | 557246  | 3       |
-| addValidatorKeysETH                                 | 25733           | 219410 | 258084 | 313072  | 9       |
-| addValidatorKeysStETH                               | 26513           | 171199 | 241254 | 245832  | 3       |
-| addValidatorKeysWstETH                              | 26491           | 183221 | 259290 | 263883  | 3       |
-| cancelELRewardsStealingPenalty                      | 26393           | 92651  | 102163 | 139888  | 4       |
-| claimRewardsStETH                                   | 25042           | 50759  | 27265  | 99972   | 3       |
-| claimRewardsWstETH                                  | 25086           | 50417  | 27309  | 98856   | 3       |
-| cleanDepositQueue                                   | 21609           | 35023  | 32788  | 53221   | 13      |
-| compensateELRewardsStealingPenalty                  | 23665           | 114494 | 137896 | 158521  | 4       |
-| confirmNodeOperatorManagerAddressChange             | 23645           | 28993  | 29058  | 34147   | 5       |
-| confirmNodeOperatorRewardAddressChange              | 23713           | 33089  | 33975  | 38923   | 6       |
-| decreaseOperatorVettedKeys                          | 24927           | 87711  | 101724 | 155786  | 22      |
-| depositETH                                          | 23678           | 118897 | 125336 | 175371  | 8       |
-| depositQueueItem                                    | 623             | 1289   | 623    | 2623    | 12      |
-| depositStETH                                        | 24693           | 102861 | 108750 | 158785  | 5       |
-| depositWstETH                                       | 24740           | 115876 | 125006 | 175041  | 5       |
-| earlyAdoption                                       | 471             | 471    | 471    | 471     | 1       |
-| getActiveNodeOperatorsCount                         | 382             | 382    | 382    | 382     | 2       |
-| getNodeOperator                                     | 2435            | 9732   | 8435   | 18435   | 541     |
-| getNodeOperatorIds                                  | 766             | 1222   | 1171   | 1923    | 8       |
-| getNodeOperatorIsActive                             | 571             | 571    | 571    | 571     | 1       |
-| getNodeOperatorSigningKeys                          | 796             | 2963   | 3714   | 3714    | 7       |
-| getNodeOperatorSummary                              | 9897            | 13988  | 14271  | 15897   | 60      |
-| getNodeOperatorsCount                               | 424             | 424    | 424    | 424     | 245     |
-=======
 | MAX_SIGNING_KEYS_PER_OPERATOR_BEFORE_PUBLIC_RELEASE | 372             | 372    | 372    | 372     | 2       |
 | MODULE_MANAGER_ROLE                                 | 283             | 283    | 283    | 283     | 273     |
 | PAUSE_ROLE                                          | 262             | 262    | 262    | 262     | 232     |
@@ -217,21 +150,14 @@
 | getNodeOperatorIsActive                             | 593             | 593    | 593    | 593     | 1       |
 | getNodeOperatorSummary                              | 9758            | 13665  | 15758  | 15758   | 51      |
 | getNodeOperatorsCount                               | 424             | 424    | 424    | 424     | 237     |
->>>>>>> 8785d34a
 | getNonce                                            | 402             | 555    | 402    | 2402    | 78      |
 | getSigningKeys                                      | 884             | 3051   | 3802   | 3802    | 7       |
 | getSigningKeysWithSignatures                        | 800             | 3441   | 3335   | 6189    | 3       |
 | getStakingModuleSummary                             | 617             | 2742   | 2617   | 4617    | 16      |
 | getType                                             | 349             | 349    | 349    | 349     | 1       |
-<<<<<<< HEAD
-| grantRole                                           | 27059           | 118554 | 118637 | 118637  | 1733    |
-| hasRole                                             | 838             | 838    | 838    | 838     | 2       |
-| initialize                                          | 142645          | 182778 | 182925 | 182925  | 277     |
-=======
 | grantRole                                           | 27059           | 118551 | 118637 | 118637  | 1677    |
 | hasRole                                             | 838             | 838    | 838    | 838     | 2       |
 | initialize                                          | 142645          | 182774 | 182925 | 182925  | 269     |
->>>>>>> 8785d34a
 | isPaused                                            | 428             | 828    | 428    | 2428    | 5       |
 | isValidatorSlashed                                  | 606             | 606    | 606    | 606     | 1       |
 | isValidatorWithdrawn                                | 617             | 617    | 617    | 617     | 1       |
@@ -249,23 +175,6 @@
 | recoverEther                                        | 23792           | 26066  | 26066  | 28340   | 2       |
 | recoverStETHShares                                  | 60818           | 60818  | 60818  | 60818   | 1       |
 | removalCharge                                       | 408             | 1408   | 1408   | 2408    | 2       |
-<<<<<<< HEAD
-| removeKeys                                          | 24048           | 145626 | 172684 | 240695  | 15      |
-| reportELRewardsStealingPenalty                      | 24429           | 134895 | 141497 | 154227  | 36      |
-| requestRewardsETH                                   | 25109           | 50820  | 27332  | 100019  | 3       |
-| resetNodeOperatorManagerAddress                     | 23734           | 31901  | 31384  | 38514   | 5       |
-| resume                                              | 23787           | 26728  | 26728  | 29670   | 2       |
-| revokeRole                                          | 40394           | 40394  | 40394  | 40394   | 1       |
-| setRemovalCharge                                    | 24105           | 47123  | 47219  | 47231   | 241     |
-| settleELRewardsStealingPenalty                      | 24806           | 93514  | 114049 | 163614  | 23      |
-| submitInitialSlashing                               | 24182           | 98039  | 129890 | 134099  | 13      |
-| submitWithdrawal                                    | 24429           | 121806 | 136218 | 235124  | 15      |
-| unsafeUpdateValidatorsCount                         | 24320           | 61332  | 35971  | 160078  | 10      |
-| updateExitedValidatorsCount                         | 24926           | 58622  | 47598  | 110326  | 11      |
-| updateRefundedValidatorsCount                       | 24171           | 27755  | 27755  | 31339   | 2       |
-| updateStuckValidatorsCount                          | 24948           | 73244  | 60665  | 138894  | 13      |
-| updateTargetValidatorsLimits                        | 24390           | 126771 | 139015 | 210755  | 39      |
-=======
 | removeKeys                                          | 24048           | 145646 | 172707 | 240717  | 15      |
 | reportELRewardsStealingPenalty                      | 24429           | 132007 | 141525 | 151542  | 29      |
 | requestRewardsETH                                   | 25109           | 50836  | 27332  | 100069  | 3       |
@@ -281,7 +190,6 @@
 | updateRefundedValidatorsCount                       | 24171           | 27755  | 27755  | 31339   | 2       |
 | updateStuckValidatorsCount                          | 24948           | 73255  | 60665  | 138922  | 13      |
 | updateTargetValidatorsLimits                        | 24390           | 119934 | 128426 | 210783  | 28      |
->>>>>>> 8785d34a
 
 
 | src/CSVerifier.sol:CSVerifier contract |                 |       |        |        |         |
