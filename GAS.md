| src/CSAccounting.sol:CSAccounting contract                  |                 |        |        |        |         |
|-------------------------------------------------------------|-----------------|--------|--------|--------|---------|
| Function Name                                               | min             | avg    | median | max    | # calls |
| ACCOUNTING_MANAGER_ROLE                                     | 296             | 296    | 296    | 296    | 192     |
| CSM                                                         | 306             | 306    | 306    | 306    | 1       |
<<<<<<< HEAD
| MANAGE_BOND_CURVES_ROLE                                     | 337             | 337    | 337    | 337    | 821     |
=======
| MANAGE_BOND_CURVES_ROLE                                     | 337             | 337    | 337    | 337    | 815     |
>>>>>>> 1a4a8c63
| MIN_BOND_LOCK_RETENTION_PERIOD                              | 317             | 317    | 317    | 317    | 1       |
| PAUSE_ROLE                                                  | 317             | 317    | 317    | 317    | 192     |
| RECOVERER_ROLE                                              | 295             | 295    | 295    | 295    | 12      |
| RESET_BOND_CURVE_ROLE                                       | 274             | 274    | 274    | 274    | 1       |
| RESUME_ROLE                                                 | 340             | 340    | 340    | 340    | 192     |
| SET_BOND_CURVE_ROLE                                         | 339             | 339    | 339    | 339    | 192     |
<<<<<<< HEAD
| addBondCurve                                                | 24359           | 101176 | 98698  | 304001 | 357     |
=======
| addBondCurve                                                | 24359           | 101197 | 98698  | 304001 | 354     |
>>>>>>> 1a4a8c63
| chargeFee                                                   | 21788           | 48131  | 48131  | 74474  | 2       |
| chargeRecipient                                             | 469             | 469    | 469    | 469    | 1       |
| claimRewardsStETH                                           | 25075           | 78944  | 90934  | 98816  | 16      |
| claimRewardsUnstETH                                         | 25055           | 63708  | 66568  | 74450  | 16      |
| claimRewardsWstETH                                          | 25121           | 116366 | 155764 | 158202 | 16      |
| compensateLockedBondETH                                     | 45461           | 45461  | 45461  | 45461  | 1       |
| depositETH                                                  | 24149           | 111119 | 113066 | 113306 | 108     |
| depositStETH                                                | 25184           | 97776  | 107311 | 134994 | 9       |
| depositWstETH                                               | 25115           | 101762 | 121798 | 146863 | 8       |
| feeDistributor                                              | 448             | 1781   | 2448   | 2448   | 3       |
<<<<<<< HEAD
| getActualLockedBond                                         | 707             | 783    | 822    | 822    | 9       |
| getBondAmountByKeysCount                                    | 1153            | 1381   | 1304   | 1546   | 294     |
| getBondAmountByKeysCountWstETH(uint256,(uint256[],uint256)) | 3293            | 11239  | 14217  | 14217  | 11      |
| getBondAmountByKeysCountWstETH(uint256,uint256)             | 3622            | 8455   | 3864   | 22471  | 4       |
| getBondCurve                                                | 1936            | 11690  | 11936  | 11936  | 308     |
| getBondCurveId                                              | 493             | 493    | 493    | 493    | 2       |
| getBondLockRetentionPeriod                                  | 401             | 1734   | 2401   | 2401   | 3       |
| getBondShares                                               | 547             | 672    | 547    | 2547   | 112     |
| getBondSummary                                              | 12975           | 18344  | 16207  | 24707  | 12      |
| getBondSummaryShares                                        | 12939           | 18308  | 16171  | 24671  | 12      |
| getCurveInfo                                                | 1637            | 1801   | 1884   | 1884   | 3       |
| getLockedBondInfo                                           | 782             | 782    | 782    | 782    | 14      |
| getRequiredBondForNextKeys                                  | 4825            | 18039  | 16456  | 29478  | 45      |
| getRequiredBondForNextKeysWstETH                            | 19636           | 27011  | 22871  | 33982  | 20      |
| getUnbondedKeysCount                                        | 2629            | 11633  | 6741   | 25509  | 496     |
| getUnbondedKeysCountToEject                                 | 3985            | 7025   | 4454   | 13840  | 36      |
| grantRole                                                   | 29393           | 99966  | 118481 | 118481 | 1592    |
| initialize                                                  | 25980           | 557220 | 559924 | 559924 | 530     |
=======
| getActualLockedBond                                         | 681             | 767    | 810    | 810    | 9       |
| getBondAmountByKeysCount                                    | 1153            | 1381   | 1304   | 1546   | 291     |
| getBondAmountByKeysCountWstETH(uint256,(uint256[],uint256)) | 3293            | 11239  | 14217  | 14217  | 11      |
| getBondAmountByKeysCountWstETH(uint256,uint256)             | 3614            | 8447   | 3856   | 22463  | 4       |
| getBondCurve                                                | 1928            | 11679  | 11928  | 11928  | 305     |
| getBondCurveId                                              | 493             | 493    | 493    | 493    | 2       |
| getBondLockRetentionPeriod                                  | 369             | 1702   | 2369   | 2369   | 3       |
| getBondShares                                               | 547             | 672    | 547    | 2547   | 112     |
| getBondSummary                                              | 12955           | 18314  | 16173  | 24673  | 12      |
| getBondSummaryShares                                        | 12919           | 18278  | 16137  | 24637  | 12      |
| getCurveInfo                                                | 1629            | 1793   | 1876   | 1876   | 3       |
| getLockedBondInfo                                           | 782             | 782    | 782    | 782    | 14      |
| getRequiredBondForNextKeys                                  | 4791            | 18005  | 16422  | 29444  | 45      |
| getRequiredBondForNextKeysWstETH                            | 19616           | 26979  | 22837  | 33948  | 20      |
| getUnbondedKeysCount                                        | 2617            | 11630  | 6707   | 25489  | 493     |
| getUnbondedKeysCountToEject                                 | 3977            | 7017   | 4446   | 13832  | 36      |
| grantRole                                                   | 29393           | 100064 | 118481 | 118481 | 1586    |
| initialize                                                  | 25980           | 557179 | 559899 | 559899 | 527     |
>>>>>>> 1a4a8c63
| isPaused                                                    | 406             | 806    | 406    | 2406   | 5       |
| lockBondETH                                                 | 21782           | 47340  | 48320  | 48344  | 27      |
| pauseFor                                                    | 23963           | 45328  | 47465  | 47465  | 11      |
| penalize                                                    | 21788           | 38629  | 38629  | 55471  | 2       |
| pullFeeRewards                                              | 27530           | 49731  | 49731  | 71932  | 2       |
| recoverERC20                                                | 24516           | 35898  | 24550  | 58630  | 3       |
| recoverEther                                                | 23759           | 37363  | 28315  | 60015  | 3       |
| recoverStETHShares                                          | 23737           | 43156  | 43156  | 62575  | 2       |
| releaseLockedBondETH                                        | 21804           | 25682  | 25682  | 29560  | 2       |
| resetBondCurve                                              | 23952           | 24794  | 24794  | 25637  | 2       |
| resume                                                      | 23793           | 26702  | 26702  | 29611  | 2       |
| setBondCurve                                                | 24113           | 48865  | 49856  | 49856  | 26      |
<<<<<<< HEAD
| setChargeRecipient                                          | 24066           | 26103  | 24071  | 30173  | 3       |
| setLockedBondRetentionPeriod                                | 30099           | 30099  | 30099  | 30099  | 1       |
| settleLockedBondETH                                         | 25954           | 39041  | 39041  | 52129  | 2       |
=======
| setChargeRecipient                                          | 24066           | 26107  | 24071  | 30184  | 3       |
| setLockedBondRetentionPeriod                                | 30063           | 30063  | 30063  | 30063  | 1       |
| settleLockedBondETH                                         | 25888           | 38982  | 38982  | 52077  | 2       |
>>>>>>> 1a4a8c63
| totalBondShares                                             | 347             | 513    | 347    | 2347   | 60      |
| updateBondCurve                                             | 24443           | 37745  | 26582  | 62211  | 3       |


| src/CSEarlyAdoption.sol:CSEarlyAdoption contract |                 |       |        |       |         |
|--------------------------------------------------|-----------------|-------|--------|-------|---------|
| Function Name                                    | min             | avg   | median | max   | # calls |
| CURVE_ID                                         | 216             | 216   | 216    | 216   | 4       |
| MODULE                                           | 205             | 205   | 205    | 205   | 1       |
| TREE_ROOT                                        | 194             | 194   | 194    | 194   | 1       |
| consume                                          | 22803           | 34367 | 25769  | 47076 | 7       |
| hashLeaf                                         | 663             | 663   | 663    | 663   | 1       |
| isConsumed                                       | 593             | 593   | 593    | 593   | 1       |
| verifyProof                                      | 1318            | 1318  | 1318   | 1318  | 2       |


| src/CSFeeDistributor.sol:CSFeeDistributor contract |                 |        |        |        |         |
|----------------------------------------------------|-----------------|--------|--------|--------|---------|
| Function Name                                      | min             | avg    | median | max    | # calls |
| ACCOUNTING                                         | 304             | 304    | 304    | 304    | 1       |
| ORACLE                                             | 261             | 261    | 261    | 261    | 1       |
| RECOVERER_ROLE                                     | 283             | 283    | 283    | 283    | 7       |
| STETH                                              | 281             | 281    | 281    | 281    | 1       |
| distributeFees                                     | 22335           | 40735  | 27867  | 76026  | 7       |
| distributedShares                                  | 523             | 1523   | 1523   | 2523   | 4       |
| getFeesToDistribute                                | 1597            | 2597   | 2597   | 3597   | 2       |
| grantRole                                          | 118460          | 118460 | 118460 | 118460 | 5       |
| hashLeaf                                           | 688             | 688    | 688    | 688    | 1       |
| initialize                                         | 24079           | 128853 | 137454 | 137454 | 24      |
| pendingSharesToDistribute                          | 1487            | 1487   | 1487   | 1487   | 2       |
| processOracleReport                                | 29912           | 75310  | 97609  | 97633  | 18      |
| recoverERC20                                       | 24434           | 35817  | 24469  | 58549  | 3       |
| recoverEther                                       | 23758           | 41886  | 41886  | 60015  | 2       |
| totalClaimableShares                               | 362             | 362    | 362    | 362    | 1       |
| treeCid                                            | 1275            | 2147   | 2147   | 3020   | 2       |
| treeRoot                                           | 362             | 1028   | 362    | 2362   | 3       |


| src/CSFeeOracle.sol:CSFeeOracle contract |                 |        |        |        |         |
|------------------------------------------|-----------------|--------|--------|--------|---------|
| Function Name                            | min             | avg    | median | max    | # calls |
| CONTRACT_MANAGER_ROLE                    | 262             | 262    | 262    | 262    | 13      |
| MANAGE_CONSENSUS_CONTRACT_ROLE           | 239             | 239    | 239    | 239    | 13      |
| MANAGE_CONSENSUS_VERSION_ROLE            | 328             | 328    | 328    | 328    | 13      |
| PAUSE_ROLE                               | 262             | 262    | 262    | 262    | 13      |
| RECOVERER_ROLE                           | 305             | 305    | 305    | 305    | 1       |
| RESUME_ROLE                              | 262             | 262    | 262    | 262    | 13      |
| SUBMIT_DATA_ROLE                         | 284             | 284    | 284    | 284    | 24      |
| avgPerfLeewayBP                          | 405             | 405    | 405    | 405    | 1       |
| feeDistributor                           | 448             | 448    | 448    | 448    | 1       |
| getConsensusReport                       | 1018            | 2107   | 3018   | 3018   | 24      |
| getConsensusVersion                      | 396             | 1486   | 2396   | 2396   | 11      |
| getLastProcessingRefSlot                 | 494             | 2363   | 2494   | 2494   | 46      |
| getResumeSinceTimestamp                  | 462             | 462    | 462    | 462    | 1       |
| grantRole                                | 101382          | 115437 | 118482 | 118482 | 90      |
| initialize                               | 22903           | 228335 | 244138 | 244138 | 14      |
| pauseFor                                 | 47474           | 47474  | 47474  | 47474  | 2       |
| pauseUntil                               | 26181           | 40456  | 47490  | 47697  | 3       |
| recoverEther                             | 28308           | 28308  | 28308  | 28308  | 1       |
| resume                                   | 23503           | 26621  | 26621  | 29739  | 2       |
| setFeeDistributorContract                | 24050           | 27211  | 27211  | 30372  | 2       |
| setPerformanceLeeway                     | 24017           | 27037  | 27037  | 30057  | 2       |
| submitReportData                         | 25442           | 47501  | 35464  | 75579  | 5       |


| src/CSModule.sol:CSModule contract                  |                 |        |        |         |         |
|-----------------------------------------------------|-----------------|--------|--------|---------|---------|
| Function Name                                       | min             | avg    | median | max     | # calls |
| DEFAULT_ADMIN_ROLE                                  | 328             | 328    | 328    | 328     | 1       |
| EL_REWARDS_STEALING_FINE                            | 306             | 306    | 306    | 306     | 25      |
| INITIAL_SLASHING_PENALTY                            | 327             | 327    | 327    | 327     | 4       |
| LIDO_LOCATOR                                        | 327             | 327    | 327    | 327     | 2       |
| MAX_SIGNING_KEYS_PER_OPERATOR_BEFORE_PUBLIC_RELEASE | 329             | 329    | 329    | 329     | 3       |
| MODULE_MANAGER_ROLE                                 | 306             | 306    | 306    | 306     | 341     |
| PAUSE_ROLE                                          | 285             | 285    | 285    | 285     | 299     |
| RECOVERER_ROLE                                      | 306             | 306    | 306    | 306     | 4       |
| REPORT_EL_REWARDS_STEALING_PENALTY_ROLE             | 283             | 283    | 283    | 283     | 300     |
| RESUME_ROLE                                         | 330             | 330    | 330    | 330     | 335     |
| SETTLE_EL_REWARDS_STEALING_PENALTY_ROLE             | 351             | 351    | 351    | 351     | 300     |
| STAKING_ROUTER_ROLE                                 | 360             | 360    | 360    | 360     | 322     |
| VERIFIER_ROLE                                       | 327             | 327    | 327    | 327     | 338     |
| accounting                                          | 426             | 426    | 426    | 426     | 1       |
<<<<<<< HEAD
| activatePublicRelease                               | 23745           | 29697  | 29619  | 46719   | 311     |
| addNodeOperatorETH                                  | 26763           | 429613 | 381669 | 1058537 | 292     |
| addNodeOperatorStETH                                | 27567           | 269600 | 307053 | 398427  | 8       |
| addNodeOperatorWstETH                               | 27589           | 275664 | 313488 | 410648  | 8       |
| addValidatorKeysETH                                 | 25657           | 164032 | 216427 | 270810  | 13      |
| addValidatorKeysStETH                               | 26438           | 132302 | 117603 | 227187  | 6       |
| addValidatorKeysWstETH                              | 26416           | 138501 | 133946 | 245329  | 6       |
| cancelELRewardsStealingPenalty                      | 26343           | 64768  | 75076  | 82578   | 4       |
| claimRewardsStETH                                   | 25035           | 47979  | 48526  | 69829   | 4       |
| claimRewardsUnstETH                                 | 25058           | 47992  | 48539  | 69832   | 4       |
| claimRewardsWstETH                                  | 25057           | 47471  | 48018  | 68791   | 4       |
=======
| activatePublicRelease                               | 23745           | 29698  | 29619  | 46719   | 308     |
| addNodeOperatorETH                                  | 26763           | 428740 | 381955 | 1059442 | 289     |
| addNodeOperatorStETH                                | 27567           | 269851 | 307353 | 398713  | 8       |
| addNodeOperatorWstETH                               | 27589           | 275914 | 313788 | 410934  | 8       |
| addValidatorKeysETH                                 | 25657           | 164253 | 216687 | 271110  | 13      |
| addValidatorKeysStETH                               | 26438           | 132519 | 117873 | 227447  | 6       |
| addValidatorKeysWstETH                              | 26416           | 138718 | 134216 | 245589  | 6       |
| cancelELRewardsStealingPenalty                      | 26343           | 64644  | 74916  | 82400   | 4       |
| claimRewardsStETH                                   | 25035           | 47945  | 48492  | 69761   | 4       |
| claimRewardsUnstETH                                 | 25058           | 47958  | 48505  | 69764   | 4       |
| claimRewardsWstETH                                  | 25057           | 47437  | 47984  | 68723   | 4       |
>>>>>>> 1a4a8c63
| cleanDepositQueue                                   | 24634           | 40912  | 40872  | 61551   | 13      |
| compensateELRewardsStealingPenalty                  | 23698           | 78014  | 93625  | 101110  | 4       |
| confirmNodeOperatorManagerAddressChange             | 27012           | 29370  | 29158  | 32365   | 5       |
| confirmNodeOperatorRewardAddressChange              | 26830           | 30860  | 32161  | 32161   | 9       |
<<<<<<< HEAD
| decreaseVettedSigningKeysCount                      | 24855           | 62141  | 77454  | 97485   | 23      |
| depositETH                                          | 23777           | 90029  | 96012  | 116077  | 8       |
=======
| decreaseVettedSigningKeysCount                      | 24855           | 63452  | 77271  | 97119   | 22      |
| depositETH                                          | 23777           | 90001  | 95978  | 116057  | 8       |
>>>>>>> 1a4a8c63
| depositQueue                                        | 480             | 813    | 480    | 2480    | 6       |
| depositQueueItem                                    | 645             | 1311   | 645    | 2645    | 12      |
| depositStETH                                        | 24703           | 94259  | 106534 | 126607  | 5       |
| depositWstETH                                       | 24729           | 93177  | 100639 | 123181  | 5       |
| earlyAdoption                                       | 450             | 450    | 450    | 450     | 1       |
| getActiveNodeOperatorsCount                         | 460             | 460    | 460    | 460     | 2       |
| getNodeOperator                                     | 2469            | 5564   | 6469   | 12469   | 73      |
| getNodeOperatorIds                                  | 769             | 1225   | 1174   | 1926    | 8       |
| getNodeOperatorIsActive                             | 537             | 537    | 537    | 537     | 1       |
<<<<<<< HEAD
| getNodeOperatorNonWithdrawnKeys                     | 614             | 719    | 614    | 2614    | 549     |
| getNodeOperatorSummary                              | 6082            | 6208   | 6145   | 6366    | 24      |
| getNodeOperatorsCount                               | 416             | 416    | 416    | 416     | 279     |
=======
| getNodeOperatorNonWithdrawnKeys                     | 614             | 720    | 614    | 2614    | 546     |
| getNodeOperatorSummary                              | 6074            | 6200   | 6137   | 6358    | 24      |
| getNodeOperatorsCount                               | 416             | 416    | 416    | 416     | 276     |
>>>>>>> 1a4a8c63
| getNonce                                            | 425             | 578    | 425    | 2425    | 78      |
| getResumeSinceTimestamp                             | 419             | 419    | 419    | 419     | 1       |
| getSigningKeys                                      | 714             | 2790   | 3134   | 3525    | 8       |
| getSigningKeysWithSignatures                        | 716             | 3157   | 2957   | 5998    | 4       |
| getStakingModuleSummary                             | 497             | 497    | 497    | 497     | 20      |
| getType                                             | 316             | 316    | 316    | 316     | 2       |
| grantRole                                           | 27012           | 116005 | 118482 | 118482  | 2219    |
| hasRole                                             | 783             | 783    | 783    | 783     | 2       |
| initialize                                          | 25099           | 323727 | 326516 | 326516  | 339     |
| isPaused                                            | 417             | 702    | 417    | 2417    | 7       |
| isValidatorSlashed                                  | 629             | 629    | 629    | 629     | 1       |
| isValidatorWithdrawn                                | 662             | 662    | 662    | 662     | 1       |
| keyRemovalCharge                                    | 383             | 1049   | 383    | 2383    | 3       |
| normalizeQueue                                      | 29509           | 45533  | 45533  | 61557   | 2       |
<<<<<<< HEAD
| obtainDepositData                                   | 24584           | 76968  | 68635  | 140331  | 67      |
=======
| obtainDepositData                                   | 24584           | 76406  | 68635  | 140331  | 66      |
>>>>>>> 1a4a8c63
| onExitedAndStuckValidatorsCountsUpdated             | 23705           | 23741  | 23741  | 23777   | 2       |
| onRewardsMinted                                     | 24005           | 42108  | 39792  | 62528   | 3       |
| onWithdrawalCredentialsChanged                      | 23779           | 24593  | 25001  | 25001   | 3       |
| pauseFor                                            | 24029           | 29630  | 30432  | 30648   | 13      |
| proposeNodeOperatorManagerAddressChange             | 27485           | 41827  | 52039  | 52039   | 11      |
| proposeNodeOperatorRewardAddressChange              | 27546           | 44581  | 52066  | 52066   | 15      |
| publicRelease                                       | 426             | 426    | 426    | 426     | 1       |
| recoverERC20                                        | 58549           | 58549  | 58549  | 58549   | 1       |
| recoverEther                                        | 23781           | 26059  | 26059  | 28338   | 2       |
| recoverStETHShares                                  | 55664           | 55664  | 55664  | 55664   | 1       |
| removeKeys                                          | 24078           | 116709 | 140896 | 215468  | 17      |
| reportELRewardsStealingPenalty                      | 24302           | 92109  | 101080 | 101941  | 37      |
| resetNodeOperatorManagerAddress                     | 26951           | 31027  | 29385  | 36734   | 5       |
| resume                                              | 23748           | 29549  | 29567  | 29567   | 336     |
| revokeRole                                          | 40217           | 40217  | 40217  | 40217   | 1       |
<<<<<<< HEAD
| setKeyRemovalCharge                                 | 24022           | 27226  | 27235  | 30047   | 301     |
| settleELRewardsStealingPenalty                      | 24521           | 79304  | 92785  | 119206  | 23      |
| submitInitialSlashing                               | 24121           | 83179  | 111490 | 126127  | 14      |
| submitWithdrawal                                    | 24324           | 89996  | 105504 | 139070  | 17      |
| unsafeUpdateValidatorsCount                         | 24304           | 44168  | 39282  | 83183   | 12      |
| updateExitedValidatorsCount                         | 24909           | 41188  | 48230  | 57983   | 11      |
| updateRefundedValidatorsCount                       | 24101           | 24115  | 24113  | 24133   | 3       |
| updateStuckValidatorsCount                          | 24866           | 53283  | 48583  | 79648   | 14      |
| updateTargetValidatorsLimits                        | 24307           | 71275  | 71911  | 114904  | 43      |
=======
| setKeyRemovalCharge                                 | 24022           | 27226  | 27235  | 30047   | 298     |
| settleELRewardsStealingPenalty                      | 24521           | 79219  | 92702  | 119040  | 23      |
| submitInitialSlashing                               | 24121           | 83159  | 111456 | 126093  | 14      |
| submitWithdrawal                                    | 24324           | 89970  | 105470 | 139036  | 17      |
| unsafeUpdateValidatorsCount                         | 24304           | 44162  | 39282  | 83149   | 12      |
| updateExitedValidatorsCount                         | 24909           | 41188  | 48230  | 57983   | 11      |
| updateRefundedValidatorsCount                       | 24101           | 24115  | 24113  | 24133   | 3       |
| updateStuckValidatorsCount                          | 24866           | 53271  | 48583  | 79614   | 14      |
| updateTargetValidatorsLimits                        | 24307           | 73489  | 71831  | 114824  | 41      |
>>>>>>> 1a4a8c63


| src/CSVerifier.sol:CSVerifier contract |                 |       |        |        |         |
|----------------------------------------|-----------------|-------|--------|--------|---------|
| Function Name                          | min             | avg   | median | max    | # calls |
| BEACON_ROOTS                           | 293             | 293   | 293    | 293    | 21      |
| FIRST_SUPPORTED_SLOT                   | 282             | 282   | 282    | 282    | 5       |
| GI_FIRST_VALIDATOR                     | 217             | 217   | 217    | 217    | 1       |
| GI_FIRST_WITHDRAWAL                    | 239             | 239   | 239    | 239    | 1       |
| GI_HISTORICAL_SUMMARIES                | 261             | 261   | 261    | 261    | 1       |
| LOCATOR                                | 227             | 227   | 227    | 227    | 1       |
| MODULE                                 | 205             | 205   | 205    | 205    | 1       |
| SLOTS_PER_EPOCH                        | 259             | 259   | 259    | 259    | 1       |
| processHistoricalWithdrawalProof       | 73146           | 88631 | 80221  | 136047 | 5       |
| processSlashingProof                   | 48722           | 61798 | 55564  | 81110  | 3       |
| processWithdrawalProof                 | 56367           | 72758 | 69690  | 103049 | 9       |


| src/lib/AssetRecovererLib.sol:AssetRecovererLib contract |                 |       |        |       |         |
|----------------------------------------------------------|-----------------|-------|--------|-------|---------|
| Function Name                                            | min             | avg   | median | max   | # calls |
| recoverERC1155                                           | 38601           | 38601 | 38601  | 38601 | 1       |
| recoverERC20                                             | 36019           | 36019 | 36019  | 36019 | 4       |
| recoverERC721                                            | 43302           | 43302 | 43302  | 43302 | 1       |
| recoverEther                                             | 1793            | 17643 | 17643  | 33493 | 6       |



<|MERGE_RESOLUTION|>--- conflicted
+++ resolved
@@ -3,22 +3,14 @@
 | Function Name                                               | min             | avg    | median | max    | # calls |
 | ACCOUNTING_MANAGER_ROLE                                     | 296             | 296    | 296    | 296    | 192     |
 | CSM                                                         | 306             | 306    | 306    | 306    | 1       |
-<<<<<<< HEAD
 | MANAGE_BOND_CURVES_ROLE                                     | 337             | 337    | 337    | 337    | 821     |
-=======
-| MANAGE_BOND_CURVES_ROLE                                     | 337             | 337    | 337    | 337    | 815     |
->>>>>>> 1a4a8c63
 | MIN_BOND_LOCK_RETENTION_PERIOD                              | 317             | 317    | 317    | 317    | 1       |
 | PAUSE_ROLE                                                  | 317             | 317    | 317    | 317    | 192     |
 | RECOVERER_ROLE                                              | 295             | 295    | 295    | 295    | 12      |
 | RESET_BOND_CURVE_ROLE                                       | 274             | 274    | 274    | 274    | 1       |
 | RESUME_ROLE                                                 | 340             | 340    | 340    | 340    | 192     |
 | SET_BOND_CURVE_ROLE                                         | 339             | 339    | 339    | 339    | 192     |
-<<<<<<< HEAD
 | addBondCurve                                                | 24359           | 101176 | 98698  | 304001 | 357     |
-=======
-| addBondCurve                                                | 24359           | 101197 | 98698  | 304001 | 354     |
->>>>>>> 1a4a8c63
 | chargeFee                                                   | 21788           | 48131  | 48131  | 74474  | 2       |
 | chargeRecipient                                             | 469             | 469    | 469    | 469    | 1       |
 | claimRewardsStETH                                           | 25075           | 78944  | 90934  | 98816  | 16      |
@@ -29,7 +21,6 @@
 | depositStETH                                                | 25184           | 97776  | 107311 | 134994 | 9       |
 | depositWstETH                                               | 25115           | 101762 | 121798 | 146863 | 8       |
 | feeDistributor                                              | 448             | 1781   | 2448   | 2448   | 3       |
-<<<<<<< HEAD
 | getActualLockedBond                                         | 707             | 783    | 822    | 822    | 9       |
 | getBondAmountByKeysCount                                    | 1153            | 1381   | 1304   | 1546   | 294     |
 | getBondAmountByKeysCountWstETH(uint256,(uint256[],uint256)) | 3293            | 11239  | 14217  | 14217  | 11      |
@@ -48,26 +39,6 @@
 | getUnbondedKeysCountToEject                                 | 3985            | 7025   | 4454   | 13840  | 36      |
 | grantRole                                                   | 29393           | 99966  | 118481 | 118481 | 1592    |
 | initialize                                                  | 25980           | 557220 | 559924 | 559924 | 530     |
-=======
-| getActualLockedBond                                         | 681             | 767    | 810    | 810    | 9       |
-| getBondAmountByKeysCount                                    | 1153            | 1381   | 1304   | 1546   | 291     |
-| getBondAmountByKeysCountWstETH(uint256,(uint256[],uint256)) | 3293            | 11239  | 14217  | 14217  | 11      |
-| getBondAmountByKeysCountWstETH(uint256,uint256)             | 3614            | 8447   | 3856   | 22463  | 4       |
-| getBondCurve                                                | 1928            | 11679  | 11928  | 11928  | 305     |
-| getBondCurveId                                              | 493             | 493    | 493    | 493    | 2       |
-| getBondLockRetentionPeriod                                  | 369             | 1702   | 2369   | 2369   | 3       |
-| getBondShares                                               | 547             | 672    | 547    | 2547   | 112     |
-| getBondSummary                                              | 12955           | 18314  | 16173  | 24673  | 12      |
-| getBondSummaryShares                                        | 12919           | 18278  | 16137  | 24637  | 12      |
-| getCurveInfo                                                | 1629            | 1793   | 1876   | 1876   | 3       |
-| getLockedBondInfo                                           | 782             | 782    | 782    | 782    | 14      |
-| getRequiredBondForNextKeys                                  | 4791            | 18005  | 16422  | 29444  | 45      |
-| getRequiredBondForNextKeysWstETH                            | 19616           | 26979  | 22837  | 33948  | 20      |
-| getUnbondedKeysCount                                        | 2617            | 11630  | 6707   | 25489  | 493     |
-| getUnbondedKeysCountToEject                                 | 3977            | 7017   | 4446   | 13832  | 36      |
-| grantRole                                                   | 29393           | 100064 | 118481 | 118481 | 1586    |
-| initialize                                                  | 25980           | 557179 | 559899 | 559899 | 527     |
->>>>>>> 1a4a8c63
 | isPaused                                                    | 406             | 806    | 406    | 2406   | 5       |
 | lockBondETH                                                 | 21782           | 47340  | 48320  | 48344  | 27      |
 | pauseFor                                                    | 23963           | 45328  | 47465  | 47465  | 11      |
@@ -80,15 +51,9 @@
 | resetBondCurve                                              | 23952           | 24794  | 24794  | 25637  | 2       |
 | resume                                                      | 23793           | 26702  | 26702  | 29611  | 2       |
 | setBondCurve                                                | 24113           | 48865  | 49856  | 49856  | 26      |
-<<<<<<< HEAD
 | setChargeRecipient                                          | 24066           | 26103  | 24071  | 30173  | 3       |
 | setLockedBondRetentionPeriod                                | 30099           | 30099  | 30099  | 30099  | 1       |
 | settleLockedBondETH                                         | 25954           | 39041  | 39041  | 52129  | 2       |
-=======
-| setChargeRecipient                                          | 24066           | 26107  | 24071  | 30184  | 3       |
-| setLockedBondRetentionPeriod                                | 30063           | 30063  | 30063  | 30063  | 1       |
-| settleLockedBondETH                                         | 25888           | 38982  | 38982  | 52077  | 2       |
->>>>>>> 1a4a8c63
 | totalBondShares                                             | 347             | 513    | 347    | 2347   | 60      |
 | updateBondCurve                                             | 24443           | 37745  | 26582  | 62211  | 3       |
 
@@ -171,7 +136,6 @@
 | STAKING_ROUTER_ROLE                                 | 360             | 360    | 360    | 360     | 322     |
 | VERIFIER_ROLE                                       | 327             | 327    | 327    | 327     | 338     |
 | accounting                                          | 426             | 426    | 426    | 426     | 1       |
-<<<<<<< HEAD
 | activatePublicRelease                               | 23745           | 29697  | 29619  | 46719   | 311     |
 | addNodeOperatorETH                                  | 26763           | 429613 | 381669 | 1058537 | 292     |
 | addNodeOperatorStETH                                | 27567           | 269600 | 307053 | 398427  | 8       |
@@ -183,30 +147,12 @@
 | claimRewardsStETH                                   | 25035           | 47979  | 48526  | 69829   | 4       |
 | claimRewardsUnstETH                                 | 25058           | 47992  | 48539  | 69832   | 4       |
 | claimRewardsWstETH                                  | 25057           | 47471  | 48018  | 68791   | 4       |
-=======
-| activatePublicRelease                               | 23745           | 29698  | 29619  | 46719   | 308     |
-| addNodeOperatorETH                                  | 26763           | 428740 | 381955 | 1059442 | 289     |
-| addNodeOperatorStETH                                | 27567           | 269851 | 307353 | 398713  | 8       |
-| addNodeOperatorWstETH                               | 27589           | 275914 | 313788 | 410934  | 8       |
-| addValidatorKeysETH                                 | 25657           | 164253 | 216687 | 271110  | 13      |
-| addValidatorKeysStETH                               | 26438           | 132519 | 117873 | 227447  | 6       |
-| addValidatorKeysWstETH                              | 26416           | 138718 | 134216 | 245589  | 6       |
-| cancelELRewardsStealingPenalty                      | 26343           | 64644  | 74916  | 82400   | 4       |
-| claimRewardsStETH                                   | 25035           | 47945  | 48492  | 69761   | 4       |
-| claimRewardsUnstETH                                 | 25058           | 47958  | 48505  | 69764   | 4       |
-| claimRewardsWstETH                                  | 25057           | 47437  | 47984  | 68723   | 4       |
->>>>>>> 1a4a8c63
 | cleanDepositQueue                                   | 24634           | 40912  | 40872  | 61551   | 13      |
 | compensateELRewardsStealingPenalty                  | 23698           | 78014  | 93625  | 101110  | 4       |
 | confirmNodeOperatorManagerAddressChange             | 27012           | 29370  | 29158  | 32365   | 5       |
 | confirmNodeOperatorRewardAddressChange              | 26830           | 30860  | 32161  | 32161   | 9       |
-<<<<<<< HEAD
 | decreaseVettedSigningKeysCount                      | 24855           | 62141  | 77454  | 97485   | 23      |
 | depositETH                                          | 23777           | 90029  | 96012  | 116077  | 8       |
-=======
-| decreaseVettedSigningKeysCount                      | 24855           | 63452  | 77271  | 97119   | 22      |
-| depositETH                                          | 23777           | 90001  | 95978  | 116057  | 8       |
->>>>>>> 1a4a8c63
 | depositQueue                                        | 480             | 813    | 480    | 2480    | 6       |
 | depositQueueItem                                    | 645             | 1311   | 645    | 2645    | 12      |
 | depositStETH                                        | 24703           | 94259  | 106534 | 126607  | 5       |
@@ -216,15 +162,9 @@
 | getNodeOperator                                     | 2469            | 5564   | 6469   | 12469   | 73      |
 | getNodeOperatorIds                                  | 769             | 1225   | 1174   | 1926    | 8       |
 | getNodeOperatorIsActive                             | 537             | 537    | 537    | 537     | 1       |
-<<<<<<< HEAD
 | getNodeOperatorNonWithdrawnKeys                     | 614             | 719    | 614    | 2614    | 549     |
 | getNodeOperatorSummary                              | 6082            | 6208   | 6145   | 6366    | 24      |
 | getNodeOperatorsCount                               | 416             | 416    | 416    | 416     | 279     |
-=======
-| getNodeOperatorNonWithdrawnKeys                     | 614             | 720    | 614    | 2614    | 546     |
-| getNodeOperatorSummary                              | 6074            | 6200   | 6137   | 6358    | 24      |
-| getNodeOperatorsCount                               | 416             | 416    | 416    | 416     | 276     |
->>>>>>> 1a4a8c63
 | getNonce                                            | 425             | 578    | 425    | 2425    | 78      |
 | getResumeSinceTimestamp                             | 419             | 419    | 419    | 419     | 1       |
 | getSigningKeys                                      | 714             | 2790   | 3134   | 3525    | 8       |
@@ -239,11 +179,7 @@
 | isValidatorWithdrawn                                | 662             | 662    | 662    | 662     | 1       |
 | keyRemovalCharge                                    | 383             | 1049   | 383    | 2383    | 3       |
 | normalizeQueue                                      | 29509           | 45533  | 45533  | 61557   | 2       |
-<<<<<<< HEAD
 | obtainDepositData                                   | 24584           | 76968  | 68635  | 140331  | 67      |
-=======
-| obtainDepositData                                   | 24584           | 76406  | 68635  | 140331  | 66      |
->>>>>>> 1a4a8c63
 | onExitedAndStuckValidatorsCountsUpdated             | 23705           | 23741  | 23741  | 23777   | 2       |
 | onRewardsMinted                                     | 24005           | 42108  | 39792  | 62528   | 3       |
 | onWithdrawalCredentialsChanged                      | 23779           | 24593  | 25001  | 25001   | 3       |
@@ -259,7 +195,6 @@
 | resetNodeOperatorManagerAddress                     | 26951           | 31027  | 29385  | 36734   | 5       |
 | resume                                              | 23748           | 29549  | 29567  | 29567   | 336     |
 | revokeRole                                          | 40217           | 40217  | 40217  | 40217   | 1       |
-<<<<<<< HEAD
 | setKeyRemovalCharge                                 | 24022           | 27226  | 27235  | 30047   | 301     |
 | settleELRewardsStealingPenalty                      | 24521           | 79304  | 92785  | 119206  | 23      |
 | submitInitialSlashing                               | 24121           | 83179  | 111490 | 126127  | 14      |
@@ -269,17 +204,6 @@
 | updateRefundedValidatorsCount                       | 24101           | 24115  | 24113  | 24133   | 3       |
 | updateStuckValidatorsCount                          | 24866           | 53283  | 48583  | 79648   | 14      |
 | updateTargetValidatorsLimits                        | 24307           | 71275  | 71911  | 114904  | 43      |
-=======
-| setKeyRemovalCharge                                 | 24022           | 27226  | 27235  | 30047   | 298     |
-| settleELRewardsStealingPenalty                      | 24521           | 79219  | 92702  | 119040  | 23      |
-| submitInitialSlashing                               | 24121           | 83159  | 111456 | 126093  | 14      |
-| submitWithdrawal                                    | 24324           | 89970  | 105470 | 139036  | 17      |
-| unsafeUpdateValidatorsCount                         | 24304           | 44162  | 39282  | 83149   | 12      |
-| updateExitedValidatorsCount                         | 24909           | 41188  | 48230  | 57983   | 11      |
-| updateRefundedValidatorsCount                       | 24101           | 24115  | 24113  | 24133   | 3       |
-| updateStuckValidatorsCount                          | 24866           | 53271  | 48583  | 79614   | 14      |
-| updateTargetValidatorsLimits                        | 24307           | 73489  | 71831  | 114824  | 41      |
->>>>>>> 1a4a8c63
 
 
 | src/CSVerifier.sol:CSVerifier contract |                 |       |        |        |         |
