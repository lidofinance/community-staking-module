[profile.default]
solc = "0.8.24"
evm_version = "cancun"
optimizer = true
<<<<<<< HEAD
optimizer_runs = 80
=======
optimizer_runs = 250
>>>>>>> 43247bea
bytecode_hash = "none" # The metadata hash removed from the bytecode (not the metadata itself).
# uncomment this to inspect storage layouts in build artifacts
# extra_output = ["storageLayout"]

src = "src"
out = "out"
libs = ["lib", "node_modules"]
cache_path  = "cache"

block_gas_limit = 30_000_000
fuzz = { runs = 256 }

gas_reports = [
    "VettedGate",
    "PermissionlessGate",
    "CSAccounting",
    "CSFeeDistributor",
    "CSFeeOracle",
    "CSModule",
    "CSVerifier",
    "CSPerksRegistry",
    "AssetRecovererLib",
    "OssifiableProxy",
    "HashConsensus"
]

fs_permissions = [
    { access = "read-write", path = "./out" },
    { access = "read-write", path = "./artifacts" },
    { access = "read", path = "./test/fixtures" },
]

ignored_warnings_from = ["src/lib/base-oracle/HashConsensus.sol", "test/OssifiableProxy.t.sol"]

[profile.ci]
verbosity = 3
fuzz = { runs = 10_000, max_test_rejects = 2_000_000 }

# See more config options https://github.com/foundry-rs/foundry/tree/master/crates/config

[profile.coverage]
# due to coverage running with optimizer disabled, we need to increase the gas limit
# to fit CSM contract tests in one block
block_gas_limit = 60_000_000

[profile.deploy]
# unknown problem of too high estimated gas usage in the implementation deployment script
# after upgrading forge-std 1.7.6 -> 1.9.5
block_gas_limit = 60_000_000

[profile.upgrades]
extra_output = ["storageLayout"]
build_info=true<|MERGE_RESOLUTION|>--- conflicted
+++ resolved
@@ -2,11 +2,7 @@
 solc = "0.8.24"
 evm_version = "cancun"
 optimizer = true
-<<<<<<< HEAD
-optimizer_runs = 80
-=======
 optimizer_runs = 250
->>>>>>> 43247bea
 bytecode_hash = "none" # The metadata hash removed from the bytecode (not the metadata itself).
 # uncomment this to inspect storage layouts in build artifacts
 # extra_output = ["storageLayout"]
