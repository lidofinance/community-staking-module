// SPDX-FileCopyrightText: 2024 Lido <info@lido.fi>
// SPDX-License-Identifier: GPL-3.0

pragma solidity 0.8.24;

import { PausableUntil } from "./lib/utils/PausableUntil.sol";
import { AccessControlEnumerableUpgradeable } from "@openzeppelin/contracts-upgradeable/access/extensions/AccessControlEnumerableUpgradeable.sol";

import { CSBondCore } from "./abstract/CSBondCore.sol";
import { CSBondCurve } from "./abstract/CSBondCurve.sol";
import { CSBondLock } from "./abstract/CSBondLock.sol";

import { IStakingModule } from "./interfaces/IStakingModule.sol";
import { ICSModule, NodeOperatorManagementProperties } from "./interfaces/ICSModule.sol";
import { ICSAccounting } from "./interfaces/ICSAccounting.sol";
import { ICSFeeDistributor } from "./interfaces/ICSFeeDistributor.sol";
import { AssetRecoverer } from "./abstract/AssetRecoverer.sol";
import { AssetRecovererLib } from "./lib/AssetRecovererLib.sol";

/// @author vgorkavenko
/// @notice This contract stores the Node Operators' bonds in the form of stETH shares,
///         so it should be considered in the recovery process
contract CSAccounting is
    ICSAccounting,
    CSBondCore,
    CSBondCurve,
    CSBondLock,
    PausableUntil,
    AccessControlEnumerableUpgradeable,
    AssetRecoverer
{
    bytes32 public constant PAUSE_ROLE = keccak256("PAUSE_ROLE");
    bytes32 public constant RESUME_ROLE = keccak256("RESUME_ROLE");
    bytes32 public constant MANAGE_BOND_CURVES_ROLE =
        keccak256("MANAGE_BOND_CURVES_ROLE");
    bytes32 public constant SET_BOND_CURVE_ROLE =
        keccak256("SET_BOND_CURVE_ROLE");
    bytes32 public constant RECOVERER_ROLE = keccak256("RECOVERER_ROLE");

    ICSModule public immutable MODULE;
    ICSFeeDistributor public immutable FEE_DISTRIBUTOR;
    /// @dev DEPRECATED
    ICSFeeDistributor internal _feeDistributorOld;
    address public chargePenaltyRecipient;

    modifier onlyModule() {
        if (msg.sender != address(MODULE)) {
            revert SenderIsNotModule();
        }

        _;
    }

    /// @param lidoLocator Lido locator contract address
    /// @param module Community Staking Module contract address
    /// @param maxCurveLength Max number of the points in the bond curves
    /// @param minBondLockPeriod Min time in seconds for the bondLock period
    /// @param maxBondLockPeriod Max time in seconds for the bondLock period
    constructor(
        address lidoLocator,
        address module,
        address _feeDistributor,
        uint256 maxCurveLength,
        uint256 minBondLockPeriod,
        uint256 maxBondLockPeriod
    )
        CSBondCore(lidoLocator)
        CSBondCurve(maxCurveLength)
        CSBondLock(minBondLockPeriod, maxBondLockPeriod)
    {
        if (module == address(0)) {
            revert ZeroModuleAddress();
        }
        if (_feeDistributor == address(0)) {
            revert ZeroFeeDistributorAddress();
        }

        MODULE = ICSModule(module);
        FEE_DISTRIBUTOR = ICSFeeDistributor(_feeDistributor);

        _disableInitializers();
    }

    /// @param bondCurve Initial bond curve
    /// @param admin Admin role member address
    /// @param bondLockPeriod Bond lock period in seconds
    /// @param _chargePenaltyRecipient Recipient of the charge penalty type
    function initialize(
        uint256[2][] calldata bondCurve,
        address admin,
        uint256 bondLockPeriod,
        address _chargePenaltyRecipient
    ) external reinitializer(2) {
        __AccessControlEnumerable_init();
        __CSBondCurve_init(bondCurve);
        __CSBondLock_init(bondLockPeriod);

        if (admin == address(0)) {
            revert ZeroAdminAddress();
        }

        _grantRole(DEFAULT_ADMIN_ROLE, admin);

        _setChargePenaltyRecipient(_chargePenaltyRecipient);

        LIDO.approve(address(WSTETH), type(uint256).max);
        LIDO.approve(address(WITHDRAWAL_QUEUE), type(uint256).max);
        LIDO.approve(LIDO_LOCATOR.burner(), type(uint256).max);
    }

    function finalizeUpgradeV2(
        uint256[2][][] calldata bondCurves
    ) external reinitializer(2) {
        /// NOTE: This method is not for adding new bond curves, but for migration of the existing ones to the new format (`BondCurve` to `BondCurveInterval[]`). However, bond values can be different from the current.
<<<<<<< HEAD
        _addBondCurve(defaultBondCurve);
        _addBondCurve(vettedBondCurve);

        assembly ("memory-safe") {
            sstore(_feeDistributorOld.slot, 0x00)
=======
        if (bondCurves.length != _getLegacyBondCurvesLength()) {
            revert InvalidBondCurvesLength();
        }
        for (uint256 i = 0; i < bondCurves.length; i++) {
            _addBondCurve(bondCurves[i]);
>>>>>>> 72b01f52
        }
    }

    /// @inheritdoc ICSAccounting
    function resume() external onlyRole(RESUME_ROLE) {
        _resume();
    }

    /// @inheritdoc ICSAccounting
    function pauseFor(uint256 duration) external onlyRole(PAUSE_ROLE) {
        _pauseFor(duration);
    }

    /// @inheritdoc ICSAccounting
    function setChargePenaltyRecipient(
        address _chargePenaltyRecipient
    ) external onlyRole(DEFAULT_ADMIN_ROLE) {
        _setChargePenaltyRecipient(_chargePenaltyRecipient);
    }

    /// @inheritdoc ICSAccounting
    function setBondLockPeriod(
        uint256 period
    ) external onlyRole(DEFAULT_ADMIN_ROLE) {
        CSBondLock._setBondLockPeriod(period);
    }

    /// @inheritdoc ICSAccounting
    function addBondCurve(
        uint256[2][] calldata bondCurve
    ) external onlyRole(MANAGE_BOND_CURVES_ROLE) returns (uint256 id) {
        id = CSBondCurve._addBondCurve(bondCurve);
    }

    /// @inheritdoc ICSAccounting
    function updateBondCurve(
        uint256 curveId,
        uint256[2][] calldata bondCurve
    ) external onlyRole(MANAGE_BOND_CURVES_ROLE) {
        CSBondCurve._updateBondCurve(curveId, bondCurve);
    }

    /// @inheritdoc ICSAccounting
    function setBondCurve(
        uint256 nodeOperatorId,
        uint256 curveId
    ) external onlyRole(SET_BOND_CURVE_ROLE) {
        _onlyExistingNodeOperator(nodeOperatorId);
        CSBondCurve._setBondCurve(nodeOperatorId, curveId);
        MODULE.updateDepositableValidatorsCount(nodeOperatorId);
    }

    /// @inheritdoc ICSAccounting
    function depositETH(
        address from,
        uint256 nodeOperatorId
    ) external payable whenResumed onlyModule {
        CSBondCore._depositETH(from, nodeOperatorId);
    }

    /// @inheritdoc ICSAccounting
    function depositETH(uint256 nodeOperatorId) external payable whenResumed {
        _onlyExistingNodeOperator(nodeOperatorId);
        CSBondCore._depositETH(msg.sender, nodeOperatorId);
        MODULE.updateDepositableValidatorsCount(nodeOperatorId);
    }

    /// @inheritdoc ICSAccounting
    function depositStETH(
        address from,
        uint256 nodeOperatorId,
        uint256 stETHAmount,
        PermitInput calldata permit
    ) external whenResumed onlyModule {
        _unwrapStETHPermitIfRequired(from, permit);
        CSBondCore._depositStETH(from, nodeOperatorId, stETHAmount);
    }

    /// @inheritdoc ICSAccounting
    function depositStETH(
        uint256 nodeOperatorId,
        uint256 stETHAmount,
        PermitInput calldata permit
    ) external whenResumed {
        _onlyExistingNodeOperator(nodeOperatorId);
        _unwrapStETHPermitIfRequired(msg.sender, permit);
        CSBondCore._depositStETH(msg.sender, nodeOperatorId, stETHAmount);
        MODULE.updateDepositableValidatorsCount(nodeOperatorId);
    }

    /// @inheritdoc ICSAccounting
    function depositWstETH(
        address from,
        uint256 nodeOperatorId,
        uint256 wstETHAmount,
        PermitInput calldata permit
    ) external whenResumed onlyModule {
        _unwrapWstETHPermitIfRequired(from, permit);
        CSBondCore._depositWstETH(from, nodeOperatorId, wstETHAmount);
    }

    /// @inheritdoc ICSAccounting
    function depositWstETH(
        uint256 nodeOperatorId,
        uint256 wstETHAmount,
        PermitInput calldata permit
    ) external whenResumed {
        _onlyExistingNodeOperator(nodeOperatorId);
        _unwrapWstETHPermitIfRequired(msg.sender, permit);
        CSBondCore._depositWstETH(msg.sender, nodeOperatorId, wstETHAmount);
        MODULE.updateDepositableValidatorsCount(nodeOperatorId);
    }

    /// @inheritdoc ICSAccounting
    function claimRewardsStETH(
        uint256 nodeOperatorId,
        uint256 stETHAmount,
        uint256 cumulativeFeeShares,
        bytes32[] calldata rewardsProof
    ) external whenResumed returns (uint256 claimedShares) {
        NodeOperatorManagementProperties memory no = MODULE
            .getNodeOperatorManagementProperties(nodeOperatorId);
        _onlyNodeOperatorManagerOrRewardAddresses(no);

        if (rewardsProof.length != 0) {
            _pullFeeRewards(nodeOperatorId, cumulativeFeeShares, rewardsProof);
        }
        claimedShares = CSBondCore._claimStETH(
            nodeOperatorId,
            stETHAmount,
            no.rewardAddress
        );
        MODULE.updateDepositableValidatorsCount(nodeOperatorId);
    }

    /// @inheritdoc ICSAccounting
    function claimRewardsWstETH(
        uint256 nodeOperatorId,
        uint256 wstETHAmount,
        uint256 cumulativeFeeShares,
        bytes32[] calldata rewardsProof
    ) external whenResumed returns (uint256 claimedWstETH) {
        NodeOperatorManagementProperties memory no = MODULE
            .getNodeOperatorManagementProperties(nodeOperatorId);
        _onlyNodeOperatorManagerOrRewardAddresses(no);

        if (rewardsProof.length != 0) {
            _pullFeeRewards(nodeOperatorId, cumulativeFeeShares, rewardsProof);
        }
        claimedWstETH = CSBondCore._claimWstETH(
            nodeOperatorId,
            wstETHAmount,
            no.rewardAddress
        );
        MODULE.updateDepositableValidatorsCount(nodeOperatorId);
    }

    /// @inheritdoc ICSAccounting
    function claimRewardsUnstETH(
        uint256 nodeOperatorId,
        uint256 stEthAmount,
        uint256 cumulativeFeeShares,
        bytes32[] calldata rewardsProof
    ) external whenResumed returns (uint256 requestId) {
        NodeOperatorManagementProperties memory no = MODULE
            .getNodeOperatorManagementProperties(nodeOperatorId);
        _onlyNodeOperatorManagerOrRewardAddresses(no);

        if (rewardsProof.length != 0) {
            _pullFeeRewards(nodeOperatorId, cumulativeFeeShares, rewardsProof);
        }
        requestId = CSBondCore._claimUnstETH(
            nodeOperatorId,
            stEthAmount,
            no.rewardAddress
        );
        MODULE.updateDepositableValidatorsCount(nodeOperatorId);
    }

    /// @inheritdoc ICSAccounting
    function lockBondETH(
        uint256 nodeOperatorId,
        uint256 amount
    ) external onlyModule {
        CSBondLock._lock(nodeOperatorId, amount);
    }

    /// @inheritdoc ICSAccounting
    function releaseLockedBondETH(
        uint256 nodeOperatorId,
        uint256 amount
    ) external onlyModule {
        CSBondLock._reduceAmount(nodeOperatorId, amount);
    }

    /// @inheritdoc ICSAccounting
    function compensateLockedBondETH(
        uint256 nodeOperatorId
    ) external payable onlyModule {
        (bool success, ) = LIDO_LOCATOR.elRewardsVault().call{
            value: msg.value
        }("");
        if (!success) {
            revert ElRewardsVaultReceiveFailed();
        }

        CSBondLock._reduceAmount(nodeOperatorId, msg.value);
        emit BondLockCompensated(nodeOperatorId, msg.value);
    }

    /// @inheritdoc ICSAccounting
    function settleLockedBondETH(
        uint256 nodeOperatorId
    ) external onlyModule returns (bool applied) {
        uint256 lockedAmount = CSBondLock.getActualLockedBond(nodeOperatorId);
        if (lockedAmount > 0) {
            CSBondCore._burn(nodeOperatorId, lockedAmount);
            // reduce all locked bond even if bond isn't covered lock fully
            CSBondLock._remove(nodeOperatorId);
            applied = true;
        }
    }

    /// @inheritdoc ICSAccounting
    function penalize(
        uint256 nodeOperatorId,
        uint256 amount
    ) external onlyModule {
        CSBondCore._burn(nodeOperatorId, amount);
    }

    /// @inheritdoc ICSAccounting
    function chargeFee(
        uint256 nodeOperatorId,
        uint256 amount
    ) external onlyModule {
        CSBondCore._charge(nodeOperatorId, amount, chargePenaltyRecipient);
    }

    /// @inheritdoc ICSAccounting
    function pullFeeRewards(
        uint256 nodeOperatorId,
        uint256 cumulativeFeeShares,
        bytes32[] calldata rewardsProof
    ) external {
        _onlyExistingNodeOperator(nodeOperatorId);
        _pullFeeRewards(nodeOperatorId, cumulativeFeeShares, rewardsProof);
        MODULE.updateDepositableValidatorsCount(nodeOperatorId);
    }

    /// @inheritdoc AssetRecoverer
    function recoverERC20(address token, uint256 amount) external override {
        _onlyRecoverer();
        if (token == address(LIDO)) {
            revert NotAllowedToRecover();
        }
        AssetRecovererLib.recoverERC20(token, amount);
    }

    /// @notice Recover all stETH shares from the contract
    /// @dev Accounts for the bond funds stored during recovery
    function recoverStETHShares() external {
        _onlyRecoverer();
        uint256 shares = LIDO.sharesOf(address(this)) - totalBondShares();
        AssetRecovererLib.recoverStETHShares(address(LIDO), shares);
    }

    /// @inheritdoc ICSAccounting
    function renewBurnerAllowance() external {
        LIDO.approve(LIDO_LOCATOR.burner(), type(uint256).max);
    }

    /// @inheritdoc ICSAccounting
    function getInitializedVersion() external view returns (uint64) {
        return _getInitializedVersion();
    }

    /// @inheritdoc ICSAccounting
    function getBondSummary(
        uint256 nodeOperatorId
    ) external view returns (uint256 current, uint256 required) {
        unchecked {
            current = CSBondCore.getBond(nodeOperatorId);
            // @dev 'getActualLockedBond' is uint128, so no overflow expected in practice
            required =
                CSBondCurve.getBondAmountByKeysCount(
                    MODULE.getNodeOperatorNonWithdrawnKeys(nodeOperatorId),
                    CSBondCurve.getBondCurveId(nodeOperatorId)
                ) +
                CSBondLock.getActualLockedBond(nodeOperatorId);
        }
    }

    /// @inheritdoc ICSAccounting
    function getUnbondedKeysCount(
        uint256 nodeOperatorId
    ) external view returns (uint256) {
        return
            _getUnbondedKeysCount({
                nodeOperatorId: nodeOperatorId,
                accountLockedBond: true
            });
    }

    /// @inheritdoc ICSAccounting
    function getUnbondedKeysCountToEject(
        uint256 nodeOperatorId
    ) external view returns (uint256) {
        return
            _getUnbondedKeysCount({
                nodeOperatorId: nodeOperatorId,
                accountLockedBond: false
            });
    }

    /// @inheritdoc ICSAccounting
    function getBondAmountByKeysCountWstETH(
        uint256 keysCount,
        uint256 curveId
    ) external view returns (uint256) {
        return
            _sharesByEth(
                CSBondCurve.getBondAmountByKeysCount(keysCount, curveId)
            );
    }

    /// @inheritdoc ICSAccounting
    function getRequiredBondForNextKeysWstETH(
        uint256 nodeOperatorId,
        uint256 additionalKeys
    ) external view returns (uint256) {
        return
            _sharesByEth(
                getRequiredBondForNextKeys(nodeOperatorId, additionalKeys)
            );
    }

    /// @inheritdoc ICSAccounting
    function getClaimableBondShares(
        uint256 nodeOperatorId
    ) external view returns (uint256) {
        return _getClaimableBondShares(nodeOperatorId);
    }

    /// @inheritdoc ICSAccounting
    function getClaimableRewardsAndBondShares(
        uint256 nodeOperatorId,
        uint256 cumulativeFeeShares,
        bytes32[] calldata rewardsProof
    ) external view returns (uint256 claimableShares) {
        uint256 feesToDistribute = FEE_DISTRIBUTOR.getFeesToDistribute(
            nodeOperatorId,
            cumulativeFeeShares,
            rewardsProof
        );

        (uint256 current, uint256 required) = getBondSummaryShares(
            nodeOperatorId
        );
        current = current + feesToDistribute;

        return current > required ? current - required : 0;
    }

    /// @inheritdoc ICSAccounting
    function getBondSummaryShares(
        uint256 nodeOperatorId
    ) public view returns (uint256 current, uint256 required) {
        unchecked {
            current = CSBondCore.getBondShares(nodeOperatorId);
            // @dev 'getActualLockedBond' is uint128, so no overflow expected in practice
            required = _sharesByEth(
                CSBondCurve.getBondAmountByKeysCount(
                    MODULE.getNodeOperatorNonWithdrawnKeys(nodeOperatorId),
                    CSBondCurve.getBondCurveId(nodeOperatorId)
                ) + CSBondLock.getActualLockedBond(nodeOperatorId)
            );
        }
    }

    /// @inheritdoc ICSAccounting
    function getRequiredBondForNextKeys(
        uint256 nodeOperatorId,
        uint256 additionalKeys
    ) public view returns (uint256) {
        uint256 current = CSBondCore.getBond(nodeOperatorId);
        uint256 requiredForNewTotalKeys = CSBondCurve.getBondAmountByKeysCount(
            MODULE.getNodeOperatorNonWithdrawnKeys(nodeOperatorId) +
                additionalKeys,
            CSBondCurve.getBondCurveId(nodeOperatorId)
        );
        uint256 totalRequired = requiredForNewTotalKeys +
            CSBondLock.getActualLockedBond(nodeOperatorId);

        unchecked {
            return totalRequired > current ? totalRequired - current : 0;
        }
    }

    /// @inheritdoc ICSAccounting
    function feeDistributor() external view returns (ICSFeeDistributor) {
        return FEE_DISTRIBUTOR;
    }

    function _pullFeeRewards(
        uint256 nodeOperatorId,
        uint256 cumulativeFeeShares,
        bytes32[] calldata rewardsProof
    ) internal {
        uint256 distributed = FEE_DISTRIBUTOR.distributeFees(
            nodeOperatorId,
            cumulativeFeeShares,
            rewardsProof
        );
        CSBondCore._increaseBond(nodeOperatorId, distributed);
    }

    function _unwrapStETHPermitIfRequired(
        address from,
        PermitInput calldata permit
    ) internal {
        if (
            permit.value > 0 &&
            LIDO.allowance(from, address(this)) < permit.value
        ) {
            LIDO.permit({
                owner: from,
                spender: address(this),
                value: permit.value,
                deadline: permit.deadline,
                v: permit.v,
                r: permit.r,
                s: permit.s
            });
        }
    }

    function _unwrapWstETHPermitIfRequired(
        address from,
        PermitInput calldata permit
    ) internal {
        if (
            permit.value > 0 &&
            WSTETH.allowance(from, address(this)) < permit.value
        ) {
            WSTETH.permit({
                owner: from,
                spender: address(this),
                value: permit.value,
                deadline: permit.deadline,
                v: permit.v,
                r: permit.r,
                s: permit.s
            });
        }
    }

    /// @dev Overrides the original implementation to account for a locked bond and withdrawn validators
    function _getClaimableBondShares(
        uint256 nodeOperatorId
    ) internal view override returns (uint256) {
        unchecked {
            uint256 current = CSBondCore.getBondShares(nodeOperatorId);
            uint256 required = _sharesByEth(
                CSBondCurve.getBondAmountByKeysCount(
                    MODULE.getNodeOperatorNonWithdrawnKeys(nodeOperatorId),
                    CSBondCurve.getBondCurveId(nodeOperatorId)
                ) + CSBondLock.getActualLockedBond(nodeOperatorId)
            );
            return current > required ? current - required : 0;
        }
    }

    /// @dev Unbonded stands for the amount of the keys not fully covered with the bond
    function _getUnbondedKeysCount(
        uint256 nodeOperatorId,
        bool accountLockedBond
    ) internal view returns (uint256) {
        uint256 nonWithdrawnKeys = MODULE.getNodeOperatorNonWithdrawnKeys(
            nodeOperatorId
        );
        unchecked {
            /// 10 wei added to account for possible stETH rounding errors
            /// https://github.com/lidofinance/lido-dao/issues/442#issuecomment-1182264205.
            /// Should be sufficient for ~ 40 years
            uint256 currentBond = CSBondCore._ethByShares(
                getBondShares(nodeOperatorId)
            ) + 10 wei;
            if (accountLockedBond) {
                uint256 lockedBond = CSBondLock.getActualLockedBond(
                    nodeOperatorId
                );
                if (currentBond <= lockedBond) {
                    return nonWithdrawnKeys;
                }

                currentBond -= lockedBond;
            }
            uint256 bondedKeys = CSBondCurve.getKeysCountByBondAmount(
                currentBond,
                CSBondCurve.getBondCurveId(nodeOperatorId)
            );
            return
                nonWithdrawnKeys > bondedKeys
                    ? nonWithdrawnKeys - bondedKeys
                    : 0;
        }
    }

    function _onlyRecoverer() internal view override {
        _checkRole(RECOVERER_ROLE);
    }

    function _onlyExistingNodeOperator(uint256 nodeOperatorId) internal view {
        if (
            nodeOperatorId <
            IStakingModule(address(MODULE)).getNodeOperatorsCount()
        ) {
            return;
        }

        revert NodeOperatorDoesNotExist();
    }

    function _onlyNodeOperatorManagerOrRewardAddresses(
        NodeOperatorManagementProperties memory no
    ) internal view {
        if (no.managerAddress == address(0)) {
            revert NodeOperatorDoesNotExist();
        }

        if (no.managerAddress == msg.sender || no.rewardAddress == msg.sender) {
            return;
        }

        revert SenderIsNotEligible();
    }

    function _setChargePenaltyRecipient(
        address _chargePenaltyRecipient
    ) private {
        if (_chargePenaltyRecipient == address(0)) {
            revert ZeroChargePenaltyRecipientAddress();
        }
        chargePenaltyRecipient = _chargePenaltyRecipient;
        emit ChargePenaltyRecipientSet(_chargePenaltyRecipient);
    }
}<|MERGE_RESOLUTION|>--- conflicted
+++ resolved
@@ -111,20 +111,15 @@
     function finalizeUpgradeV2(
         uint256[2][][] calldata bondCurves
     ) external reinitializer(2) {
-        /// NOTE: This method is not for adding new bond curves, but for migration of the existing ones to the new format (`BondCurve` to `BondCurveInterval[]`). However, bond values can be different from the current.
-<<<<<<< HEAD
-        _addBondCurve(defaultBondCurve);
-        _addBondCurve(vettedBondCurve);
-
         assembly ("memory-safe") {
             sstore(_feeDistributorOld.slot, 0x00)
-=======
+            
+        /// NOTE: This method is not for adding new bond curves, but for migration of the existing ones to the new format (`BondCurve` to `BondCurveInterval[]`). However, bond values can be different from the current.
         if (bondCurves.length != _getLegacyBondCurvesLength()) {
             revert InvalidBondCurvesLength();
         }
         for (uint256 i = 0; i < bondCurves.length; i++) {
             _addBondCurve(bondCurves[i]);
->>>>>>> 72b01f52
         }
     }
 
