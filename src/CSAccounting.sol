--- conflicted
+++ resolved
@@ -12,50 +12,7 @@
 import { ICSModule } from "./interfaces/ICSModule.sol";
 import { ICSFeeDistributor } from "./interfaces/ICSFeeDistributor.sol";
 
-<<<<<<< HEAD
 abstract contract CSAccountingBase is CSBondCoreBase {
-    event ELRewardsStealingPenaltyInitiated(
-        uint256 indexed nodeOperatorId,
-        uint256 proposedBlockNumber,
-        uint256 stolenAmount
-=======
-contract CSAccountingBase {
-    event ETHBondDeposited(
-        uint256 indexed nodeOperatorId,
-        address from,
-        uint256 amount
-    );
-    event StETHBondDeposited(
-        uint256 indexed nodeOperatorId,
-        address from,
-        uint256 amount
-    );
-    event WstETHBondDeposited(
-        uint256 indexed nodeOperatorId,
-        address from,
-        uint256 amount
-    );
-    event StETHClaimed(
-        uint256 indexed nodeOperatorId,
-        address to,
-        uint256 amount
-    );
-    event WstETHClaimed(
-        uint256 indexed nodeOperatorId,
-        address to,
-        uint256 amount
-    );
-    event ETHRequested(
-        uint256 indexed nodeOperatorId,
-        address to,
-        uint256 amount
-    );
-    event BondPenalized(
-        uint256 indexed nodeOperatorId,
-        uint256 penaltyETH,
-        uint256 coveringETH
->>>>>>> 3b047ba3
-    );
     event BondLockCompensated(uint256 indexed nodeOperatorId, uint256 amount);
     event BondLockReleased(uint256 indexed nodeOperatorId, uint256 amount);
 
@@ -85,25 +42,16 @@
 
     bytes32 public constant INSTANT_PENALIZE_BOND_ROLE =
         keccak256("INSTANT_PENALIZE_BOND_ROLE"); // 0x9909cf24c2d3bafa8c229558d86a1b726ba57c3ef6350848dcf434a4181b56c7
-<<<<<<< HEAD
-    bytes32 public constant EL_REWARDS_STEALING_PENALTY_INIT_ROLE =
-        keccak256("EL_REWARDS_STEALING_PENALTY_INIT_ROLE"); // 0xcc2e7ce7be452f766dd24d55d87a3d42901c31ffa5b600cd1dff475abec91c1f
-    bytes32 public constant EL_REWARDS_STEALING_PENALTY_RELEASE_ROLE =
-        keccak256("EL_REWARDS_STEALING_PENALTY_RELEASE_ROLE"); // 0x8d78671045c549f09e0cf6e7e9856c36698f72f93962abf8e1955dc595a592ee
-    bytes32 public constant EL_REWARDS_STEALING_PENALTY_SETTLE_ROLE =
-        keccak256("EL_REWARDS_STEALING_PENALTY_SETTLE_ROLE"); // 0xdf6226649a1ca132f86d419e46892001284368a8f7445b5eb0d3fadf91329fe6
-    bytes32 public constant ADD_BOND_CURVE_ROLE =
-        keccak256("ADD_BOND_CURVE_ROLE");
-    bytes32 public constant SET_DEFAULT_BOND_CURVE_ROLE =
-        keccak256("SET_DEFAULT_BOND_CURVE_ROLE");
-=======
     bytes32 public constant SET_BOND_LOCK_ROLE =
         keccak256("SET_BOND_LOCK_ROLE"); // 0x36ff2e3971b3c54917aa7f53b6db795a06950983343e75040614a29e789e7bae
     bytes32 public constant RELEASE_BOND_LOCK_ROLE =
         keccak256("RELEASE_BOND_LOCK_ROLE"); // 0xc2978b4baa6c8ed096f1f65a0b92abc3771cb669afce20daa9a5f3fbcd13dea1
     bytes32 public constant SETTLE_BOND_LOCK_ROLE =
         keccak256("SETTLE_BOND_LOCK_ROLE");
->>>>>>> 3b047ba3
+    bytes32 public constant ADD_BOND_CURVE_ROLE =
+        keccak256("ADD_BOND_CURVE_ROLE");
+    bytes32 public constant SET_DEFAULT_BOND_CURVE_ROLE =
+        keccak256("SET_DEFAULT_BOND_CURVE_ROLE");
     bytes32 public constant SET_BOND_CURVE_ROLE =
         keccak256("SET_BOND_CURVE_ROLE");
     bytes32 public constant RESET_BOND_CURVE_ROLE =
@@ -125,18 +73,12 @@
         address lidoLocator,
         address wstETH,
         address communityStakingModule,
-<<<<<<< HEAD
-        uint256 bondLockRetentionPeriod,
-        uint256 bondLockManagementPeriod
+        uint256 bondLockRetentionPeriod
     )
         CSBondCore(lidoLocator, wstETH)
         CSBondCurve(bondCurve)
-        CSBondLock(bondLockRetentionPeriod, bondLockManagementPeriod)
+        CSBondLock(bondLockRetentionPeriod)
     {
-=======
-        uint256 bondLockRetentionPeriod
-    ) CSBondCurve(bondCurve) CSBondLock(bondLockRetentionPeriod) {
->>>>>>> 3b047ba3
         // check zero addresses
         require(admin != address(0), "admin is zero address");
         require(
@@ -162,11 +104,7 @@
         uint256 retention
     ) external onlyRole(DEFAULT_ADMIN_ROLE) {
         // todo: is it admin role?
-<<<<<<< HEAD
-        CSBondLock._setBondLockPeriods(retention, management);
-=======
-        _setBondLockRetentionPeriod(retention);
->>>>>>> 3b047ba3
+        CSBondLock._setBondLockRetentionPeriod(retention);
     }
 
     /// @notice Add new bond curve.
@@ -201,14 +139,6 @@
         uint256 nodeOperatorId
     ) external onlyRole(RESET_BOND_CURVE_ROLE) {
         CSBondCurve._resetBondCurve(nodeOperatorId);
-    }
-
-    /// @notice Resets bond multiplier to the default value for the given node operator.
-    /// @param nodeOperatorId id of the node operator.
-    function resetBondMultiplier(
-        uint256 nodeOperatorId
-    ) external onlyRole(SET_BOND_MULTIPLIER_ROLE) {
-        _resetBondMultiplier(nodeOperatorId);
     }
 
     /// @notice Pauses accounting by DAO decision.
@@ -671,6 +601,7 @@
 
     function _getExcessBondSummaryShares(
         uint256 nodeOperatorId,
+        uint256 ETHAmount,
         uint256 activeKeys
     ) internal view returns (uint256) {
         (uint256 current, uint256 required) = _getBondSummaryShares(
@@ -755,14 +686,10 @@
         _penalize(nodeOperatorId, amount);
     }
 
-<<<<<<< HEAD
     function _penalize(
         uint256 nodeOperatorId,
         uint256 amount
-    ) internal override returns (uint256) {
-=======
-    function _penalize(uint256 nodeOperatorId, uint256 amount) internal {
->>>>>>> 3b047ba3
+    ) internal onlyExistingNodeOperator(nodeOperatorId) returns (uint256) {
         uint256 penaltyShares = _sharesByEth(amount);
         uint256 currentShares = getBondShares(nodeOperatorId);
         uint256 sharesToBurn = penaltyShares < currentShares
@@ -778,6 +705,7 @@
         uint256 penaltyEth = _ethByShares(penaltyShares);
         uint256 coveringEth = _ethByShares(sharesToBurn);
         emit BondPenalized(nodeOperatorId, penaltyEth, coveringEth);
+        return penaltyEth - coveringEth;
     }
 
     function _feeDistributor() internal view returns (ICSFeeDistributor) {
