--- conflicted
+++ resolved
@@ -676,17 +676,6 @@
         CSBondLock._remove(nodeOperatorId);
     }
 
-<<<<<<< HEAD
-    /// @notice Burn all bond for node operators' validators.
-    /// @dev Called only by DAO. Have lifetime. Once expired can never be called.
-    function totalBurn(
-        uint256 nodeOperatorId
-    ) external onlyRole(BOND_BURNER_ROLE) {
-        // TODO: implement me and request exits for all validators from CSModule
-    }
-
-=======
->>>>>>> dc71a362
     /// @notice Penalize bond by burning shares of the given node operator.
     /// @param nodeOperatorId id of the node operator to penalize bond for.
     /// @param amount amount of ETH to penalize.
