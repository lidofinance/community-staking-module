--- conflicted
+++ resolved
@@ -405,32 +405,22 @@
     function penalize(
         uint256 nodeOperatorId,
         uint256 amount
-<<<<<<< HEAD
-    ) external onlyModule {
-        CSBondCore._burn(nodeOperatorId, amount);
-        _adjustBondReserve(nodeOperatorId);
-=======
     ) external onlyModule returns (bool fullyBurned) {
         fullyBurned = CSBondCore._burn(nodeOperatorId, amount);
->>>>>>> ffa9178e
+        _adjustBondReserve(nodeOperatorId);
     }
 
     /// @inheritdoc ICSAccounting
     function chargeFee(
         uint256 nodeOperatorId,
         uint256 amount
-<<<<<<< HEAD
-    ) external onlyModule {
-        CSBondCore._charge(nodeOperatorId, amount, chargePenaltyRecipient);
-        _adjustBondReserve(nodeOperatorId);
-=======
     ) external onlyModule returns (bool fullyCharged) {
         fullyCharged = CSBondCore._charge(
             nodeOperatorId,
             amount,
             chargePenaltyRecipient
         );
->>>>>>> ffa9178e
+        _adjustBondReserve(nodeOperatorId);
     }
 
     /// @inheritdoc ICSAccounting
