--- conflicted
+++ resolved
@@ -14,11 +14,8 @@
 
 import { QueueLib, Batch, createBatch } from "./lib/QueueLib.sol";
 import { ValidatorCountsReport } from "./lib/ValidatorCountsReport.sol";
-<<<<<<< HEAD
 import { TransientUintUintMap } from "./lib/TransientUintUintMapLib.sol";
-=======
 import { NOAddresses } from "./lib/NOAddresses.sol";
->>>>>>> 2a0a22ab
 
 import { SigningKeys } from "./lib/SigningKeys.sol";
 
@@ -1463,23 +1460,6 @@
             revert SenderIsNotManagerAddress();
     }
 
-<<<<<<< HEAD
-    function onlyNodeOperatorRewardAddress(uint256 nodeOperatorId) internal {
-        if (_nodeOperators[nodeOperatorId].rewardAddress != msg.sender)
-            revert SenderIsNotRewardAddress();
-=======
-    function onlyKeyValidatorOrNodeOperatorManager(
-        uint256 nodeOperatorId
-    ) internal {
-        if (
-            !hasRole(KEY_VALIDATOR_ROLE, msg.sender) &&
-            _nodeOperators[nodeOperatorId].managerAddress != msg.sender
-        ) {
-            revert SenderIsNotManagerOrKeyValidator();
-        }
->>>>>>> 2a0a22ab
-    }
-
     modifier onlyExistingNodeOperator(uint256 nodeOperatorId) {
         if (nodeOperatorId >= _nodeOperatorsCount)
             revert NodeOperatorDoesNotExist();
