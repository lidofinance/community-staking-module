// SPDX-FileCopyrightText: 2024 Lido <info@lido.fi>
// SPDX-License-Identifier: GPL-3.0

pragma solidity 0.8.24;

import { PausableUntil } from "./lib/utils/PausableUntil.sol";
import { Math } from "@openzeppelin/contracts/utils/math/Math.sol";
import { AccessControlEnumerableUpgradeable } from "@openzeppelin/contracts-upgradeable/access/extensions/AccessControlEnumerableUpgradeable.sol";
import { Initializable } from "@openzeppelin/contracts-upgradeable/proxy/utils/Initializable.sol";

import { IStakingModule } from "./interfaces/IStakingModule.sol";
import { ILidoLocator } from "./interfaces/ILidoLocator.sol";
import { IStETH } from "./interfaces/IStETH.sol";
import { ICSParametersRegistry } from "./interfaces/ICSParametersRegistry.sol";
import { ICSAccounting } from "./interfaces/ICSAccounting.sol";
import { ICSExitPenalties } from "./interfaces/ICSExitPenalties.sol";
import { ICSModule, NodeOperator, NodeOperatorManagementProperties, ValidatorWithdrawalInfo } from "./interfaces/ICSModule.sol";

import { QueueLib, Batch } from "./lib/QueueLib.sol";
import { ValidatorCountsReport } from "./lib/ValidatorCountsReport.sol";
import { NOAddresses } from "./lib/NOAddresses.sol";
import { TransientUintUintMap, TransientUintUintMapLib } from "./lib/TransientUintUintMapLib.sol";

import { SigningKeys } from "./lib/SigningKeys.sol";
import { AssetRecoverer } from "./abstract/AssetRecoverer.sol";
import { ExitPenaltyInfo } from "./interfaces/ICSExitPenalties.sol";

contract CSModule is
    ICSModule,
    Initializable,
    AccessControlEnumerableUpgradeable,
    PausableUntil,
    AssetRecoverer
{
    using QueueLib for QueueLib.Queue;

    bytes32 public constant PAUSE_ROLE = keccak256("PAUSE_ROLE");
    bytes32 public constant RESUME_ROLE = keccak256("RESUME_ROLE");
    bytes32 public constant STAKING_ROUTER_ROLE =
        keccak256("STAKING_ROUTER_ROLE");
    bytes32 public constant REPORT_EL_REWARDS_STEALING_PENALTY_ROLE =
        keccak256("REPORT_EL_REWARDS_STEALING_PENALTY_ROLE");
    bytes32 public constant SETTLE_EL_REWARDS_STEALING_PENALTY_ROLE =
        keccak256("SETTLE_EL_REWARDS_STEALING_PENALTY_ROLE");
    bytes32 public constant VERIFIER_ROLE = keccak256("VERIFIER_ROLE");
    bytes32 public constant RECOVERER_ROLE = keccak256("RECOVERER_ROLE");
    bytes32 public constant CREATE_NODE_OPERATOR_ROLE =
        keccak256("CREATE_NODE_OPERATOR_ROLE");

    uint256 public constant DEPOSIT_SIZE = 32 ether;
    // @dev see IStakingModule.sol
    uint8 private constant FORCED_TARGET_LIMIT_MODE_ID = 2;
    // keccak256(abi.encode(uint256(keccak256("OPERATORS_CREATED_IN_TX_MAP_TSLOT")) - 1)) & ~bytes32(uint256(0xff))
    bytes32 private constant OPERATORS_CREATED_IN_TX_MAP_TSLOT =
        0x1b07bc0838fdc4254cbabb5dd0c94d936f872c6758547168d513d8ad1dc3a500;

    bytes32 private immutable MODULE_TYPE;
    ILidoLocator public immutable LIDO_LOCATOR;
    IStETH public immutable STETH;
    ICSParametersRegistry public immutable PARAMETERS_REGISTRY;
    ICSAccounting public immutable ACCOUNTING;
    ICSExitPenalties public immutable EXIT_PENALTIES;

    /// @dev QUEUE_LOWEST_PRIORITY identifies the range of available priorities: [0; QUEUE_LOWEST_PRIORITY].
    uint256 public immutable QUEUE_LOWEST_PRIORITY;
    /// @dev QUEUE_LEGACY_PRIORITY is the priority for the CSM v1 queue.
    uint256 public immutable QUEUE_LEGACY_PRIORITY;

    ////////////////////////
    // State variables below
    ////////////////////////

    /// @custom:oz-renamed-from keyRemovalCharge
    /// @custom:oz-retyped-from uint256
    mapping(uint256 queuePriority => QueueLib.Queue queue)
        internal _queueByPriority;

    /// @dev Legacy queue (priority=QUEUE_LEGACY_PRIORITY), that should be removed in the future once there are no more batches in it.
    /// @custom:oz-renamed-from depositQueue
    QueueLib.Queue public legacyQueue;

    /// @dev Unused
    ICSAccounting internal _accountingOld;

    /// @dev Unused
    /// @custom:oz-renamed-from earlyAdoption
    address internal _earlyAdoption;
    /// @dev deprecated. Nullified in the finalizeUpgradeV2
    /// @custom:oz-renamed-from publicRelease
    bool internal _publicRelease;

    uint256 private _nonce;
    mapping(uint256 => NodeOperator) private _nodeOperators;
    /// @dev see _keyPointer function for details of noKeyIndexPacked structure
    mapping(uint256 noKeyIndexPacked => bool) private _isValidatorWithdrawn;
    /// @dev DEPRECATED! No writes expected after CSM v2
    mapping(uint256 noKeyIndexPacked => bool) private _isValidatorSlashed;

    uint64 private _totalDepositedValidators;
    uint64 private _totalExitedValidators;
    uint64 private _depositableValidatorsCount;
    uint64 private _nodeOperatorsCount;

    constructor(
        bytes32 moduleType,
        address lidoLocator,
        address parametersRegistry,
        address _accounting,
        address exitPenalties
    ) {
        if (lidoLocator == address(0)) {
            revert ZeroLocatorAddress();
        }

        if (parametersRegistry == address(0)) {
            revert ZeroParametersRegistryAddress();
        }

        if (_accounting == address(0)) {
            revert ZeroAccountingAddress();
        }

        if (exitPenalties == address(0)) {
            revert ZeroExitPenaltiesAddress();
        }

        MODULE_TYPE = moduleType;
        LIDO_LOCATOR = ILidoLocator(lidoLocator);
        STETH = IStETH(LIDO_LOCATOR.lido());
        PARAMETERS_REGISTRY = ICSParametersRegistry(parametersRegistry);
        QUEUE_LOWEST_PRIORITY = PARAMETERS_REGISTRY.QUEUE_LOWEST_PRIORITY();
        QUEUE_LEGACY_PRIORITY = PARAMETERS_REGISTRY.QUEUE_LEGACY_PRIORITY();
        ACCOUNTING = ICSAccounting(_accounting);
        EXIT_PENALTIES = ICSExitPenalties(exitPenalties);

        _disableInitializers();
    }

    /// @notice initialize the module from scratch
    function initialize(address admin) external reinitializer(2) {
        if (admin == address(0)) {
            revert ZeroAdminAddress();
        }

        __AccessControlEnumerable_init();

        _grantRole(DEFAULT_ADMIN_ROLE, admin);
        _grantRole(STAKING_ROUTER_ROLE, address(LIDO_LOCATOR.stakingRouter()));

        // CSM is on pause initially and should be resumed during the vote
        _pauseFor(PausableUntil.PAUSE_INFINITELY);
    }

    /// @dev should be called after update on the proxy
    function finalizeUpgradeV2() external reinitializer(2) {
        assembly ("memory-safe") {
            sstore(_queueByPriority.slot, 0x00)
            sstore(_earlyAdoption.slot, 0x00)
            sstore(_accountingOld.slot, 0x00)
        }
    }

    /// @inheritdoc ICSModule
    function resume() external onlyRole(RESUME_ROLE) {
        _resume();
    }

    /// @inheritdoc ICSModule
    function pauseFor(uint256 duration) external onlyRole(PAUSE_ROLE) {
        _pauseFor(duration);
    }

    /// @inheritdoc ICSModule
    function createNodeOperator(
        address from,
        NodeOperatorManagementProperties calldata managementProperties,
        address referrer
    )
        external
        onlyRole(CREATE_NODE_OPERATOR_ROLE)
        whenResumed
        returns (uint256 nodeOperatorId)
    {
        if (from == address(0)) {
            revert ZeroSenderAddress();
        }

        nodeOperatorId = _nodeOperatorsCount;
        _markOperatorIsCreatedInTX(nodeOperatorId);
        NodeOperator storage no = _nodeOperators[nodeOperatorId];

        address managerAddress = managementProperties.managerAddress ==
            address(0)
            ? from
            : managementProperties.managerAddress;
        address rewardAddress = managementProperties.rewardAddress == address(0)
            ? from
            : managementProperties.rewardAddress;
        no.managerAddress = managerAddress;
        no.rewardAddress = rewardAddress;
        if (managementProperties.extendedManagerPermissions) {
            no.extendedManagerPermissions = true;
        }

        unchecked {
            ++_nodeOperatorsCount;
        }

        emit NodeOperatorAdded(
            nodeOperatorId,
            managerAddress,
            rewardAddress,
            managementProperties.extendedManagerPermissions
        );

        if (referrer != address(0)) {
            emit ReferrerSet(nodeOperatorId, referrer);
        }

        _incrementModuleNonce();
    }

    /// @inheritdoc ICSModule
    function addValidatorKeysETH(
        // TODO consider moving this after other arguments below
        address from,
        uint256 nodeOperatorId,
        uint256 keysCount,
        bytes calldata publicKeys,
        bytes calldata signatures
    ) external payable whenResumed {
        _checkCanAddKeys(nodeOperatorId, from);

        if (
            msg.value <
            accounting().getRequiredBondForNextKeys(nodeOperatorId, keysCount)
        ) {
            revert InvalidAmount();
        }

        if (msg.value != 0) {
            accounting().depositETH{ value: msg.value }(from, nodeOperatorId);
        }

        _addKeysAndUpdateDepositableValidatorsCount(
            nodeOperatorId,
            keysCount,
            publicKeys,
            signatures
        );
    }

    /// @inheritdoc ICSModule
    function addValidatorKeysStETH(
        address from,
        uint256 nodeOperatorId,
        uint256 keysCount,
        bytes calldata publicKeys,
        bytes calldata signatures,
        ICSAccounting.PermitInput calldata permit
    ) external whenResumed {
        _checkCanAddKeys(nodeOperatorId, from);

        uint256 amount = accounting().getRequiredBondForNextKeys(
            nodeOperatorId,
            keysCount
        );

        if (amount != 0) {
            accounting().depositStETH(from, nodeOperatorId, amount, permit);
        }

        _addKeysAndUpdateDepositableValidatorsCount(
            nodeOperatorId,
            keysCount,
            publicKeys,
            signatures
        );
    }

    /// @inheritdoc ICSModule
    function addValidatorKeysWstETH(
        address from,
        uint256 nodeOperatorId,
        uint256 keysCount,
        bytes calldata publicKeys,
        bytes calldata signatures,
        ICSAccounting.PermitInput calldata permit
    ) external whenResumed {
        _checkCanAddKeys(nodeOperatorId, from);

        uint256 amount = accounting().getRequiredBondForNextKeysWstETH(
            nodeOperatorId,
            keysCount
        );

        if (amount != 0) {
            accounting().depositWstETH(from, nodeOperatorId, amount, permit);
        }

        _addKeysAndUpdateDepositableValidatorsCount(
            nodeOperatorId,
            keysCount,
            publicKeys,
            signatures
        );
    }

    /// @inheritdoc ICSModule
    function proposeNodeOperatorManagerAddressChange(
        uint256 nodeOperatorId,
        address proposedAddress
    ) external {
        NOAddresses.proposeNodeOperatorManagerAddressChange(
            _nodeOperators,
            nodeOperatorId,
            proposedAddress
        );
    }

    /// @inheritdoc ICSModule
    function confirmNodeOperatorManagerAddressChange(
        uint256 nodeOperatorId
    ) external {
        NOAddresses.confirmNodeOperatorManagerAddressChange(
            _nodeOperators,
            nodeOperatorId
        );
    }

    /// @inheritdoc ICSModule
    function proposeNodeOperatorRewardAddressChange(
        uint256 nodeOperatorId,
        address proposedAddress
    ) external {
        NOAddresses.proposeNodeOperatorRewardAddressChange(
            _nodeOperators,
            nodeOperatorId,
            proposedAddress
        );
    }

    /// @inheritdoc ICSModule
    function confirmNodeOperatorRewardAddressChange(
        uint256 nodeOperatorId
    ) external {
        NOAddresses.confirmNodeOperatorRewardAddressChange(
            _nodeOperators,
            nodeOperatorId
        );
    }

    /// @inheritdoc ICSModule
    function resetNodeOperatorManagerAddress(uint256 nodeOperatorId) external {
        NOAddresses.resetNodeOperatorManagerAddress(
            _nodeOperators,
            nodeOperatorId
        );
    }

    /// @inheritdoc ICSModule
    function changeNodeOperatorRewardAddress(
        uint256 nodeOperatorId,
        address newAddress
    ) external {
        NOAddresses.changeNodeOperatorRewardAddress(
            _nodeOperators,
            nodeOperatorId,
            newAddress
        );
    }

    /// @inheritdoc IStakingModule
    /// @dev Passes through the minted stETH shares to the fee distributor
    function onRewardsMinted(
        uint256 totalShares
    ) external onlyRole(STAKING_ROUTER_ROLE) {
        STETH.transferShares(
            address(accounting().feeDistributor()),
            totalShares
        );
    }

    /// @inheritdoc IStakingModule
    function updateExitedValidatorsCount(
        bytes calldata nodeOperatorIds,
        bytes calldata exitedValidatorsCounts
    ) external onlyRole(STAKING_ROUTER_ROLE) {
        uint256 operatorsInReport = ValidatorCountsReport.safeCountOperators(
            nodeOperatorIds,
            exitedValidatorsCounts
        );

        for (uint256 i = 0; i < operatorsInReport; ++i) {
            (
                uint256 nodeOperatorId,
                uint256 exitedValidatorsCount
            ) = ValidatorCountsReport.next(
                    nodeOperatorIds,
                    exitedValidatorsCounts,
                    i
                );
            _updateExitedValidatorsCount({
                nodeOperatorId: nodeOperatorId,
                exitedValidatorsCount: exitedValidatorsCount,
                allowDecrease: false
            });
        }
        _incrementModuleNonce();
    }

    /// @inheritdoc IStakingModule
    function updateTargetValidatorsLimits(
        uint256 nodeOperatorId,
        uint256 targetLimitMode,
        uint256 targetLimit
    ) external onlyRole(STAKING_ROUTER_ROLE) {
        if (targetLimitMode > FORCED_TARGET_LIMIT_MODE_ID) {
            revert InvalidInput();
        }
        if (targetLimit > type(uint32).max) {
            revert InvalidInput();
        }
        _onlyExistingNodeOperator(nodeOperatorId);
        NodeOperator storage no = _nodeOperators[nodeOperatorId];

        if (targetLimitMode == 0) {
            targetLimit = 0;
        }

        // NOTE: Bytecode saving trick; increased gas cost in rare cases is fine.
        // if (
        //     no.targetLimitMode == targetLimitMode &&
        //     no.targetLimit == targetLimit
        // ) {
        //     return;
        // }

        // @dev No need to safe cast due to conditions above
        no.targetLimitMode = uint8(targetLimitMode);
        no.targetLimit = uint32(targetLimit);

        emit TargetValidatorsCountChanged(
            nodeOperatorId,
            targetLimitMode,
            targetLimit
        );

        // Nonce will be updated below even if depositable count was not changed
        _updateDepositableValidatorsCount({
            nodeOperatorId: nodeOperatorId,
            incrementNonceIfUpdated: false
        });
        _incrementModuleNonce();
    }

    /// @inheritdoc IStakingModule
    /// @dev This method is not used in CSM, hence it is do nothing
    /// @dev NOTE: No role checks because of empty body to save bytecode.
    function onExitedAndStuckValidatorsCountsUpdated() external {
        // solhint-disable-previous-line no-empty-blocks
        // Nothing to do, rewards are distributed by a performance oracle.
    }

    /// @inheritdoc IStakingModule
    function unsafeUpdateValidatorsCount(
        uint256 nodeOperatorId,
        uint256 exitedValidatorsKeysCount,
        uint256 stuckValidatorsKeysCount // TODO: Check function signature.
    ) external onlyRole(STAKING_ROUTER_ROLE) {
        // NOTE: Silence the unused argument warning.
        stuckValidatorsKeysCount;

        _updateExitedValidatorsCount({
            nodeOperatorId: nodeOperatorId,
            exitedValidatorsCount: exitedValidatorsKeysCount,
            allowDecrease: true
        });
        _incrementModuleNonce();
    }

    /// @inheritdoc IStakingModule
    function decreaseVettedSigningKeysCount(
        bytes calldata nodeOperatorIds,
        bytes calldata vettedSigningKeysCounts
    ) external onlyRole(STAKING_ROUTER_ROLE) {
        uint256 operatorsInReport = ValidatorCountsReport.safeCountOperators(
            nodeOperatorIds,
            vettedSigningKeysCounts
        );

        for (uint256 i = 0; i < operatorsInReport; ++i) {
            (
                uint256 nodeOperatorId,
                uint256 vettedSigningKeysCount
            ) = ValidatorCountsReport.next(
                    nodeOperatorIds,
                    vettedSigningKeysCounts,
                    i
                );

            _onlyExistingNodeOperator(nodeOperatorId);

            NodeOperator storage no = _nodeOperators[nodeOperatorId];

            if (vettedSigningKeysCount >= no.totalVettedKeys) {
                revert InvalidVetKeysPointer();
            }

            if (vettedSigningKeysCount < no.totalDepositedKeys) {
                revert InvalidVetKeysPointer();
            }

            // @dev No need to safe cast due to conditions above
            no.totalVettedKeys = uint32(vettedSigningKeysCount);
            emit VettedSigningKeysCountChanged(
                nodeOperatorId,
                vettedSigningKeysCount
            );

            // @dev separate event for intentional decrease from Staking Router
            emit VettedSigningKeysCountDecreased(nodeOperatorId);

            // Nonce will be updated below once
            _updateDepositableValidatorsCount({
                nodeOperatorId: nodeOperatorId,
                incrementNonceIfUpdated: false
            });
        }

        _incrementModuleNonce();
    }

    /// @inheritdoc ICSModule
    function removeKeys(
        uint256 nodeOperatorId,
        uint256 startIndex,
        uint256 keysCount
    ) external {
        _onlyNodeOperatorManager(nodeOperatorId, msg.sender);
        NodeOperator storage no = _nodeOperators[nodeOperatorId];

        if (startIndex < no.totalDepositedKeys) {
            revert SigningKeysInvalidOffset();
        }

        // solhint-disable-next-line func-named-parameters
        uint256 newTotalSigningKeys = SigningKeys.removeKeysSigs(
            nodeOperatorId,
            startIndex,
            keysCount,
            no.totalAddedKeys
        );

        // The Node Operator is charged for the every removed key. It's motivated by the fact that the DAO should cleanup
        // the queue from the empty batches related to the Node Operator. It's possible to have multiple batches with only one
        // key in it, so it means the DAO should be able to cover removal costs for as much batches as keys removed in this case.
        uint256 curveId = accounting().getBondCurveId(nodeOperatorId);
        uint256 amountToCharge = PARAMETERS_REGISTRY.getKeyRemovalCharge(
            curveId
        ) * keysCount;
        if (amountToCharge != 0) {
            accounting().chargeFee(nodeOperatorId, amountToCharge);
            emit KeyRemovalChargeApplied(nodeOperatorId);
        }

        // @dev No need to safe cast due to checks in the func above
        no.totalAddedKeys = uint32(newTotalSigningKeys);
        emit TotalSigningKeysCountChanged(nodeOperatorId, newTotalSigningKeys);

        // @dev No need to safe cast due to checks in the func above
        no.totalVettedKeys = uint32(newTotalSigningKeys);
        emit VettedSigningKeysCountChanged(nodeOperatorId, newTotalSigningKeys);

        // Nonce is updated below due to keys state change
        _updateDepositableValidatorsCount({
            nodeOperatorId: nodeOperatorId,
            incrementNonceIfUpdated: false
        });
        _incrementModuleNonce();
    }

    /// @inheritdoc ICSModule
    function updateDepositableValidatorsCount(uint256 nodeOperatorId) external {
        _updateDepositableValidatorsCount({
            nodeOperatorId: nodeOperatorId,
            incrementNonceIfUpdated: true
        });
    }

    /// @dev TODO: Remove the method in the next major release.
    /// @inheritdoc ICSModule
    function migrateToPriorityQueue(uint256 nodeOperatorId) external {
        NodeOperator storage no = _nodeOperators[nodeOperatorId];

        if (no.usedPriorityQueue) {
            revert PriorityQueueAlreadyUsed();
        }

        uint256 curveId = accounting().getBondCurveId(nodeOperatorId);
        (uint32 priority, uint32 maxDeposits) = PARAMETERS_REGISTRY
            .getQueueConfig(curveId);

        if (priority < QUEUE_LEGACY_PRIORITY) {
            uint32 deposited = no.totalDepositedKeys;

            if (maxDeposits > deposited) {
                uint32 toMigrate = uint32(
                    Math.min(maxDeposits - deposited, no.enqueuedCount)
                );

                unchecked {
                    no.enqueuedCount -= toMigrate;
                }
                _enqueueNodeOperatorKeys(nodeOperatorId, priority, toMigrate);
            }

            no.usedPriorityQueue = true;
        }

        // An alternative version to fit into the bytecode requirements is below. Please consider
        // the described caveat of the approach.

        // NOTE: We allow a node operator (NO) to reset their enqueued counter to zero only once to
        // migrate their keys from the legacy queue to a priority queue, if any. As a downside, the
        // node operator effectively can have their seats doubled in the queue.
        // Let's say we have a priority queue with a maximum of 10 deposits. Imagine a NO has 20
        // keys queued in the legacy queue. Then, the NO calls this method and gets their enqueued
        // counter reset to zero. As a result, the module will place 10 keys into the priority queue
        // and 10 more keys at the end of the overall queue. The original batches are kept in the
        // queue, so in total, the NO will have batches with 40 keys queued altogether.
        // _nodeOperators[nodeOperatorId].enqueuedCount = 0;
        // _enqueueNodeOperatorKeys(nodeOperatorId);
    }

    /// @inheritdoc ICSModule
    function reportELRewardsStealingPenalty(
        uint256 nodeOperatorId,
        bytes32 blockHash,
        uint256 amount
    ) external onlyRole(REPORT_EL_REWARDS_STEALING_PENALTY_ROLE) {
        _onlyExistingNodeOperator(nodeOperatorId);
        if (amount == 0) {
            revert InvalidAmount();
        }
        uint256 curveId = accounting().getBondCurveId(nodeOperatorId);
        uint256 additionalFine = PARAMETERS_REGISTRY
            .getElRewardsStealingAdditionalFine(curveId);
        accounting().lockBondETH(nodeOperatorId, amount + additionalFine);

        emit ELRewardsStealingPenaltyReported(
            nodeOperatorId,
            blockHash,
            amount
        );

        // Nonce should be updated if depositableValidators change
        _updateDepositableValidatorsCount({
            nodeOperatorId: nodeOperatorId,
            incrementNonceIfUpdated: true
        });
    }

    /// @inheritdoc ICSModule
    function cancelELRewardsStealingPenalty(
        uint256 nodeOperatorId,
        uint256 amount
    ) external onlyRole(REPORT_EL_REWARDS_STEALING_PENALTY_ROLE) {
        _onlyExistingNodeOperator(nodeOperatorId);
        accounting().releaseLockedBondETH(nodeOperatorId, amount);

        emit ELRewardsStealingPenaltyCancelled(nodeOperatorId, amount);

        // Nonce should be updated if depositableValidators change
        _updateDepositableValidatorsCount({
            nodeOperatorId: nodeOperatorId,
            incrementNonceIfUpdated: true
        });
    }

    /// @inheritdoc ICSModule
    function settleELRewardsStealingPenalty(
        uint256[] calldata nodeOperatorIds
    ) external onlyRole(SETTLE_EL_REWARDS_STEALING_PENALTY_ROLE) {
        for (uint256 i; i < nodeOperatorIds.length; ++i) {
            uint256 nodeOperatorId = nodeOperatorIds[i];
            _onlyExistingNodeOperator(nodeOperatorId);
<<<<<<< HEAD
            uint256 lockedBondBefore = accounting().getActualLockedBond(
                nodeOperatorId
            );

            accounting().settleLockedBondETH(nodeOperatorId);

            // settled amount might be zero either if the lock expired, or the bond is zero
            // so we need to check actual locked bond before to determine if the penalty was settled
            if (lockedBondBefore > 0) {
=======
            // Settled amount might be zero either if the lock expired, or the bond is zero so we
            // need to check if the penalty was applied.
            bool applied = _accounting.settleLockedBondETH(nodeOperatorId);
            if (applied) {
>>>>>>> 29e7607a
                emit ELRewardsStealingPenaltySettled(nodeOperatorId);

                // Nonce should be updated if depositableValidators change
                _updateDepositableValidatorsCount({
                    nodeOperatorId: nodeOperatorId,
                    incrementNonceIfUpdated: true
                });
            }
        }
    }

    /// @inheritdoc ICSModule
    function compensateELRewardsStealingPenalty(
        uint256 nodeOperatorId
    ) external payable {
        _onlyNodeOperatorManager(nodeOperatorId, msg.sender);
        accounting().compensateLockedBondETH{ value: msg.value }(
            nodeOperatorId
        );

        emit ELRewardsStealingPenaltyCompensated(nodeOperatorId, msg.value);

        // Nonce should be updated if depositableValidators change
        _updateDepositableValidatorsCount({
            nodeOperatorId: nodeOperatorId,
            incrementNonceIfUpdated: true
        });
    }

    /// @inheritdoc ICSModule
    function submitWithdrawals(
        ValidatorWithdrawalInfo[] calldata withdrawalsInfo
    ) external onlyRole(VERIFIER_ROLE) {
        for (uint256 i; i < withdrawalsInfo.length; ++i) {
            ValidatorWithdrawalInfo memory withdrawalInfo = withdrawalsInfo[i];

            _onlyExistingNodeOperator(withdrawalInfo.nodeOperatorId);
            NodeOperator storage no = _nodeOperators[
                withdrawalInfo.nodeOperatorId
            ];

            if (withdrawalInfo.keyIndex >= no.totalDepositedKeys) {
                revert SigningKeysInvalidOffset();
            }

            uint256 pointer = _keyPointer(
                withdrawalInfo.nodeOperatorId,
                withdrawalInfo.keyIndex
            );
            if (_isValidatorWithdrawn[pointer]) {
                revert AlreadyWithdrawn();
            }

            _isValidatorWithdrawn[pointer] = true;
            unchecked {
                ++no.totalWithdrawnKeys;
            }

            bytes memory pubkey = SigningKeys.loadKeys(
                withdrawalInfo.nodeOperatorId,
                withdrawalInfo.keyIndex,
                1
            );

            emit WithdrawalSubmitted(
                withdrawalInfo.nodeOperatorId,
                withdrawalInfo.keyIndex,
                withdrawalInfo.amount,
                pubkey
            );

            // It is safe to use unchecked for penalty sum, due to it's limited to uint248 in the
            // structure.
            uint256 penaltySum;
            bool chargeWithdrawalRequestFee;

<<<<<<< HEAD
            ExitPenaltyInfo memory exitPenaltyInfo = EXIT_PENALTIES
                .getDelayedExitPenaltyInfo(
                    withdrawalInfo.nodeOperatorId,
                    pubkey
                );
=======
            ExitPenaltyInfo memory exitPenaltyInfo = exitPenalties
                .getExitPenaltyInfo(withdrawalInfo.nodeOperatorId, pubkey);
>>>>>>> 29e7607a
            if (exitPenaltyInfo.delayPenalty.isValue) {
                unchecked {
                    penaltySum += exitPenaltyInfo.delayPenalty.value;
                }
                chargeWithdrawalRequestFee = true;
            }
            if (exitPenaltyInfo.strikesPenalty.isValue) {
                unchecked {
                    penaltySum += exitPenaltyInfo.strikesPenalty.value;
                }
                chargeWithdrawalRequestFee = true;
            }
            // The withdrawal request fee is taken only if the penalty is applied if no penalty, the
            // fee has been paid by the node operator on the withdrawal trigger, or it is the DAO
            // decision to withdraw the validator before that the withdrawal request becomes
            // delayed.
            if (
                chargeWithdrawalRequestFee &&
                exitPenaltyInfo.withdrawalRequestFee.value != 0
            ) {
                accounting().chargeFee(
                    withdrawalInfo.nodeOperatorId,
                    exitPenaltyInfo.withdrawalRequestFee.value
                );
            }

            if (DEPOSIT_SIZE > withdrawalInfo.amount) {
                unchecked {
                    penaltySum += DEPOSIT_SIZE - withdrawalInfo.amount;
                }
            }
            if (penaltySum > 0) {
                accounting().penalize(
                    withdrawalInfo.nodeOperatorId,
                    penaltySum
                );
            }

            // Nonce should be updated if depositableValidators change
            _updateDepositableValidatorsCount({
                nodeOperatorId: withdrawalInfo.nodeOperatorId,
                incrementNonceIfUpdated: true
            });
        }
    }

    /// @inheritdoc IStakingModule
    /// @dev Does nothing
    /// @dev Changing the WC means that the current deposit data in the queue is not valid anymore and can't be deposited.
    ///      DSM will unvet current keys.
    ///      The key removal charge should be reset to 0 to allow Node Operators to remove the keys without any charge.
    ///      After keys removal the DAO should set the new key removal charge.
    function onWithdrawalCredentialsChanged()
        external
        onlyRole(STAKING_ROUTER_ROLE)
    {
        // solhint-disable-previous-line no-empty-blocks
        // Nothing to do. The key removal charge should be reset separately to 0 to allow Node Operators to remove the keys without any charge.
    }

    /// @inheritdoc IStakingModule
    function reportValidatorExitDelay(
        uint256 nodeOperatorId,
        uint256 /* proofSlotTimestamp */,
        bytes calldata publicKey,
        uint256 eligibleToExitInSec
    ) external onlyRole(STAKING_ROUTER_ROLE) {
        _onlyExistingNodeOperator(nodeOperatorId);
        EXIT_PENALTIES.processExitDelayReport(
            nodeOperatorId,
            publicKey,
            eligibleToExitInSec
        );
    }

    /// @inheritdoc IStakingModule
    function onValidatorExitTriggered(
        uint256 nodeOperatorId,
        bytes calldata publicKey,
        uint256 withdrawalRequestPaidFee,
        uint256 exitType
    ) external onlyRole(STAKING_ROUTER_ROLE) {
        _onlyExistingNodeOperator(nodeOperatorId);
        EXIT_PENALTIES.processTriggeredExit(
            nodeOperatorId,
            publicKey,
            withdrawalRequestPaidFee,
            exitType
        );
    }

    /// @inheritdoc IStakingModule
    /// @notice Get the next `depositsCount` of depositable keys with signatures from the queue
    /// @dev Second param `depositCalldata` is not used
    function obtainDepositData(
        uint256 depositsCount,
        bytes calldata /* depositCalldata */
    )
        external
        onlyRole(STAKING_ROUTER_ROLE)
        returns (bytes memory publicKeys, bytes memory signatures)
    {
        (publicKeys, signatures) = SigningKeys.initKeysSigsBuf(depositsCount);
        if (depositsCount == 0) {
            return (publicKeys, signatures);
        }

        uint256 depositsLeft = depositsCount;
        uint256 loadedKeysCount = 0;

        QueueLib.Queue storage queue;
        // Note: The highest priority to start iterations with. Priorities are ordered like 0, 1, 2, ...
        uint256 priority = 0;

        while (true) {
            if (priority > QUEUE_LOWEST_PRIORITY || depositsLeft == 0) {
                break;
            }

            queue = _getQueue(priority);
            unchecked {
                // Note: unused below
                ++priority;
            }

            for (
                Batch item = queue.peek();
                !item.isNil();
                item = queue.peek()
            ) {
                // NOTE: see the `enqueuedCount` note below.
                unchecked {
                    uint256 noId = item.noId();
                    uint256 keysInBatch = item.keys();
                    NodeOperator storage no = _nodeOperators[noId];

                    uint256 keysCount = Math.min(
                        Math.min(no.depositableValidatorsCount, keysInBatch),
                        depositsLeft
                    );
                    // `depositsLeft` is non-zero at this point all the time, so the check `depositsLeft > keysCount`
                    // covers the case when no depositable keys on the Node Operator have been left.
                    if (depositsLeft > keysCount || keysCount == keysInBatch) {
                        // NOTE: `enqueuedCount` >= keysInBatch invariant should be checked.
                        // @dev No need to safe cast due to internal logic
                        no.enqueuedCount -= uint32(keysInBatch);
                        // We've consumed all the keys in the batch, so we dequeue it.
                        queue.dequeue();
                    } else {
                        // This branch covers the case when we stop in the middle of the batch.
                        // We release the amount of keys consumed only, the rest will be kept.
                        // @dev No need to safe cast due to internal logic
                        no.enqueuedCount -= uint32(keysCount);
                        // NOTE: `keysInBatch` can't be less than `keysCount` at this point.
                        // We update the batch with the remaining keys.
                        item = item.setKeys(keysInBatch - keysCount);
                        // Store the updated batch back to the queue.
                        queue.queue[queue.head] = item;
                    }

                    // Note: This condition is located here to allow for the correct removal of the batch for the Node Operators with no depositable keys
                    if (keysCount == 0) {
                        continue;
                    }

                    // solhint-disable-next-line func-named-parameters
                    SigningKeys.loadKeysSigs(
                        noId,
                        no.totalDepositedKeys,
                        keysCount,
                        publicKeys,
                        signatures,
                        loadedKeysCount
                    );

                    // It's impossible in practice to reach the limit of these variables.
                    loadedKeysCount += keysCount;
                    // @dev No need to safe cast due to internal logic
                    uint32 totalDepositedKeys = no.totalDepositedKeys +
                        uint32(keysCount);
                    no.totalDepositedKeys = totalDepositedKeys;

                    emit DepositedSigningKeysCountChanged(
                        noId,
                        totalDepositedKeys
                    );

                    // No need for `_updateDepositableValidatorsCount` call since we update the number directly.
                    // `keysCount` is min of `depositableValidatorsCount` and `depositsLeft`.
                    // @dev No need to safe cast due to internal logic
                    uint32 newCount = no.depositableValidatorsCount -
                        uint32(keysCount);
                    no.depositableValidatorsCount = newCount;
                    emit DepositableSigningKeysCountChanged(noId, newCount);

                    depositsLeft -= keysCount;
                    if (depositsLeft == 0) {
                        break;
                    }
                }
            }
        }

        if (loadedKeysCount != depositsCount) {
            revert NotEnoughKeys();
        }

        unchecked {
            // @dev depositsCount can not overflow in practice due to memory and gas limits
            _depositableValidatorsCount -= uint64(depositsCount);
            _totalDepositedValidators += uint64(depositsCount);
        }

        _incrementModuleNonce();
    }

    /// @inheritdoc ICSModule
    function cleanDepositQueue(
        uint256 maxItems
    ) external returns (uint256 removed, uint256 lastRemovedAtDepth) {
        // NOTE: We need one unique hash map per function invocation to be able to track batches of
        // the same operator across multiple queues.
        TransientUintUintMap queueLookup = TransientUintUintMapLib.create();

        QueueLib.Queue storage queue;

        uint256 totalVisited = 0;
        // Note: The highest priority to start iterations with. Priorities are ordered like 0, 1, 2, ...
        uint256 priority = 0;

        while (true) {
            if (priority > QUEUE_LOWEST_PRIORITY) {
                break;
            }

            queue = _getQueue(priority);
            unchecked {
                ++priority;
            }

            (
                uint256 removedPerQueue,
                uint256 lastRemovedAtDepthPerQueue,
                uint256 visitedPerQueue,
                bool reachedOutOfQueue
            ) = queue.clean(_nodeOperators, maxItems, queueLookup);

            if (removedPerQueue > 0) {
                unchecked {
                    // 1234 56 789A     <- cumulative depth (A=10)
                    // 1234 12 1234     <- depth per queue
                    // **R*|**|**R*     <- queue with [R]emoved elements
                    //
                    // Given that we observed all 3 queues:
                    // totalVisited: 4+2=6
                    // lastRemovedAtDepthPerQueue: 3
                    // lastRemovedAtDepth: 6+3=9

                    lastRemovedAtDepth =
                        totalVisited +
                        lastRemovedAtDepthPerQueue;
                    removed += removedPerQueue;
                }
            }

            // NOTE: If `maxItems` is set to the total length of the queue(s), `reachedOutOfQueue` is equal
            // to `false`, effectively breaking the cycle, because in `QueueLib.clean` we don't reach
            // an empty batch after the end of a queue.
            if (!reachedOutOfQueue) {
                break;
            }

            unchecked {
                totalVisited += visitedPerQueue;
                maxItems -= visitedPerQueue;
            }
        }
    }

    /// @inheritdoc ICSModule
    function getInitializedVersion() external view returns (uint64) {
        return _getInitializedVersion();
    }

    /// @inheritdoc ICSModule
    function depositQueuePointers(
        uint256 queuePriority
    ) external view returns (uint128 head, uint128 tail) {
        QueueLib.Queue storage q = _getQueue(queuePriority);
        return (q.head, q.tail);
    }

    /// @inheritdoc ICSModule
    function depositQueueItem(
        uint256 queuePriority,
        uint128 index
    ) external view returns (Batch) {
        return _getQueue(queuePriority).at(index);
    }

    /// @inheritdoc ICSModule
    function isValidatorWithdrawn(
        uint256 nodeOperatorId,
        uint256 keyIndex
    ) external view returns (bool) {
        return _isValidatorWithdrawn[_keyPointer(nodeOperatorId, keyIndex)];
    }

    /// @inheritdoc IStakingModule
    function getType() external view returns (bytes32) {
        return MODULE_TYPE;
    }

    /// @inheritdoc IStakingModule
    function getStakingModuleSummary()
        external
        view
        returns (
            uint256 totalExitedValidators,
            uint256 totalDepositedValidators,
            uint256 depositableValidatorsCount
        )
    {
        totalExitedValidators = _totalExitedValidators;
        totalDepositedValidators = _totalDepositedValidators;
        depositableValidatorsCount = _depositableValidatorsCount;
    }

    /// @inheritdoc ICSModule
    function getNodeOperator(
        uint256 nodeOperatorId
    ) external view returns (NodeOperator memory) {
        return _nodeOperators[nodeOperatorId];
    }

    /// @inheritdoc ICSModule
    function getNodeOperatorManagementProperties(
        uint256 nodeOperatorId
    ) external view returns (NodeOperatorManagementProperties memory) {
        NodeOperator storage no = _nodeOperators[nodeOperatorId];
        return (
            NodeOperatorManagementProperties(
                no.managerAddress,
                no.rewardAddress,
                no.extendedManagerPermissions
            )
        );
    }

    /// @inheritdoc ICSModule
    function getNodeOperatorNonWithdrawnKeys(
        uint256 nodeOperatorId
    ) external view returns (uint256) {
        NodeOperator storage no = _nodeOperators[nodeOperatorId];
        unchecked {
            return no.totalAddedKeys - no.totalWithdrawnKeys;
        }
    }

    /// @inheritdoc IStakingModule
    /// @notice depositableValidatorsCount depends on:
    ///      - totalVettedKeys
    ///      - totalDepositedKeys
    ///      - totalExitedKeys
    ///      - targetLimitMode
    ///      - targetValidatorsCount
    ///      - totalUnbondedKeys
    function getNodeOperatorSummary(
        uint256 nodeOperatorId
    )
        external
        view
        returns (
            uint256 targetLimitMode,
            uint256 targetValidatorsCount,
            uint256 stuckValidatorsCount,
            uint256 refundedValidatorsCount,
            uint256 stuckPenaltyEndTimestamp,
            uint256 totalExitedValidators,
            uint256 totalDepositedValidators,
            uint256 depositableValidatorsCount
        )
    {
        NodeOperator storage no = _nodeOperators[nodeOperatorId];
        uint256 totalUnbondedKeys = accounting().getUnbondedKeysCountToEject(
            nodeOperatorId
        );
        uint256 totalNonDepositedKeys = no.totalAddedKeys -
            no.totalDepositedKeys;
        // Force mode enabled and unbonded deposited keys
        if (
            totalUnbondedKeys > totalNonDepositedKeys &&
            no.targetLimitMode == FORCED_TARGET_LIMIT_MODE_ID
        ) {
            targetLimitMode = FORCED_TARGET_LIMIT_MODE_ID;
            unchecked {
                targetValidatorsCount = Math.min(
                    no.targetLimit,
                    no.totalAddedKeys -
                        no.totalWithdrawnKeys -
                        totalUnbondedKeys
                );
            }
            // No force mode enabled but unbonded deposited keys
        } else if (totalUnbondedKeys > totalNonDepositedKeys) {
            targetLimitMode = FORCED_TARGET_LIMIT_MODE_ID;
            unchecked {
                targetValidatorsCount =
                    no.totalAddedKeys -
                    no.totalWithdrawnKeys -
                    totalUnbondedKeys;
            }
        } else {
            targetLimitMode = no.targetLimitMode;
            targetValidatorsCount = no.targetLimit;
        }
        // TODO: Unused in CSM, remove with TW.
        // stuckValidatorsCount = 0;
        // refundedValidatorsCount = 0;
        // stuckPenaltyEndTimestamp = 0;
        totalExitedValidators = no.totalExitedKeys;
        totalDepositedValidators = no.totalDepositedKeys;
        depositableValidatorsCount = no.depositableValidatorsCount;
    }

    /// @inheritdoc ICSModule
    function getNodeOperatorTotalDepositedKeys(
        uint256 nodeOperatorId
    ) external view returns (uint256 totalDepositedKeys) {
        totalDepositedKeys = _nodeOperators[nodeOperatorId].totalDepositedKeys;
    }

    /// @inheritdoc ICSModule
    function getSigningKeys(
        uint256 nodeOperatorId,
        uint256 startIndex,
        uint256 keysCount
    ) external view returns (bytes memory) {
        _onlyValidIndexRange(nodeOperatorId, startIndex, keysCount);

        return SigningKeys.loadKeys(nodeOperatorId, startIndex, keysCount);
    }

    /// @inheritdoc ICSModule
    function getSigningKeysWithSignatures(
        uint256 nodeOperatorId,
        uint256 startIndex,
        uint256 keysCount
    ) external view returns (bytes memory keys, bytes memory signatures) {
        _onlyValidIndexRange(nodeOperatorId, startIndex, keysCount);

        (keys, signatures) = SigningKeys.initKeysSigsBuf(keysCount);
        // solhint-disable-next-line func-named-parameters
        SigningKeys.loadKeysSigs(
            nodeOperatorId,
            startIndex,
            keysCount,
            keys,
            signatures,
            0
        );
    }

    /// @inheritdoc IStakingModule
    function getNonce() external view returns (uint256) {
        return _nonce;
    }

    /// @inheritdoc IStakingModule
    function getNodeOperatorsCount() external view returns (uint256) {
        return _nodeOperatorsCount;
    }

    /// @inheritdoc IStakingModule
    function getActiveNodeOperatorsCount() external view returns (uint256) {
        return _nodeOperatorsCount;
    }

    /// @inheritdoc IStakingModule
    function getNodeOperatorIsActive(
        uint256 nodeOperatorId
    ) external view returns (bool) {
        return nodeOperatorId < _nodeOperatorsCount;
    }

    /// @inheritdoc IStakingModule
    function getNodeOperatorIds(
        uint256 offset,
        uint256 limit
    ) external view returns (uint256[] memory nodeOperatorIds) {
        uint256 nodeOperatorsCount = _nodeOperatorsCount;
        if (offset >= nodeOperatorsCount || limit == 0) {
            return new uint256[](0);
        }

        uint256 idsCount = limit < nodeOperatorsCount - offset
            ? limit
            : nodeOperatorsCount - offset;
        nodeOperatorIds = new uint256[](idsCount);
        for (uint256 i = 0; i < nodeOperatorIds.length; ++i) {
            nodeOperatorIds[i] = offset + i;
        }
    }

    /// TODO: Cover with tests
    /// @inheritdoc IStakingModule
    function isValidatorExitDelayPenaltyApplicable(
        uint256 nodeOperatorId,
        uint256 /* proofSlotTimestamp */,
        bytes calldata publicKey,
        uint256 eligibleToExitInSec
    ) external view returns (bool) {
        _onlyExistingNodeOperator(nodeOperatorId);
        return
            EXIT_PENALTIES.isValidatorExitDelayPenaltyApplicable(
                nodeOperatorId,
                publicKey,
                eligibleToExitInSec
            );
    }

    /// @inheritdoc IStakingModule
    function exitDeadlineThreshold(
        uint256 nodeOperatorId
    ) external view returns (uint256) {
        _onlyExistingNodeOperator(nodeOperatorId);
        return
            PARAMETERS_REGISTRY.getAllowedExitDelay(
                accounting().getBondCurveId(nodeOperatorId)
            );
    }

    function _incrementModuleNonce() internal {
        unchecked {
            emit NonceChanged(++_nonce);
        }
    }

    function _addKeysAndUpdateDepositableValidatorsCount(
        uint256 nodeOperatorId,
        uint256 keysCount,
        bytes calldata publicKeys,
        bytes calldata signatures
    ) internal {
        NodeOperator storage no = _nodeOperators[nodeOperatorId];
        uint256 totalAddedKeys = no.totalAddedKeys;

        uint256 curveId = accounting().getBondCurveId(nodeOperatorId);
        uint256 keysLimit = PARAMETERS_REGISTRY.getKeysLimit(curveId);

        unchecked {
            if (
                totalAddedKeys + keysCount - no.totalWithdrawnKeys > keysLimit
            ) {
                revert KeysLimitExceeded();
            }

            // solhint-disable-next-line func-named-parameters
            SigningKeys.saveKeysSigs(
                nodeOperatorId,
                totalAddedKeys,
                keysCount,
                publicKeys,
                signatures
            );
            // Optimistic vetting takes place.
            if (totalAddedKeys == no.totalVettedKeys) {
                // @dev No need to safe cast due to internal logic
                uint32 totalVettedKeys = no.totalVettedKeys + uint32(keysCount);
                no.totalVettedKeys = totalVettedKeys;
                emit VettedSigningKeysCountChanged(
                    nodeOperatorId,
                    totalVettedKeys
                );
            }

            totalAddedKeys += keysCount;

            // @dev No need to safe cast due to internal logic
            no.totalAddedKeys = uint32(totalAddedKeys);
        }
        emit TotalSigningKeysCountChanged(nodeOperatorId, totalAddedKeys);

        // Nonce is updated below since in case of target limit depositable keys might not change
        _updateDepositableValidatorsCount({
            nodeOperatorId: nodeOperatorId,
            incrementNonceIfUpdated: false
        });
        _incrementModuleNonce();
    }

    /// @dev Update exited validators count for a single Node Operator
    /// @dev Allows decrease the count for unsafe updates
    function _updateExitedValidatorsCount(
        uint256 nodeOperatorId,
        uint256 exitedValidatorsCount,
        bool allowDecrease
    ) internal {
        _onlyExistingNodeOperator(nodeOperatorId);
        NodeOperator storage no = _nodeOperators[nodeOperatorId];
        uint32 totalExitedKeys = no.totalExitedKeys;
        if (exitedValidatorsCount == totalExitedKeys) {
            return;
        }
        if (exitedValidatorsCount > no.totalDepositedKeys) {
            revert ExitedKeysHigherThanTotalDeposited();
        }
        if (!allowDecrease && exitedValidatorsCount < totalExitedKeys) {
            revert ExitedKeysDecrease();
        }

        unchecked {
            // @dev Invariat sum(no.totalExitedKeys for no in nos) == _totalExitedValidators.
            _totalExitedValidators =
                (_totalExitedValidators - totalExitedKeys) +
                uint64(exitedValidatorsCount);
        }
        // @dev No need to safe cast due to conditions above
        no.totalExitedKeys = uint32(exitedValidatorsCount);

        emit ExitedSigningKeysCountChanged(
            nodeOperatorId,
            exitedValidatorsCount
        );
    }

    function _updateDepositableValidatorsCount(
        uint256 nodeOperatorId,
        bool incrementNonceIfUpdated
    ) internal {
        NodeOperator storage no = _nodeOperators[nodeOperatorId];

        uint32 totalDepositedKeys = no.totalDepositedKeys;
        uint256 newCount = no.totalVettedKeys - totalDepositedKeys;
        uint256 unbondedKeys = accounting().getUnbondedKeysCount(
            nodeOperatorId
        );

        {
            uint256 nonDeposited = no.totalAddedKeys - totalDepositedKeys;
            if (unbondedKeys >= nonDeposited) {
                newCount = 0;
            } else if (unbondedKeys > no.totalAddedKeys - no.totalVettedKeys) {
                newCount = nonDeposited - unbondedKeys;
            }
        }

        if (no.targetLimitMode > 0 && newCount > 0) {
            unchecked {
                uint256 nonWithdrawnValidators = totalDepositedKeys -
                    no.totalWithdrawnKeys;
                newCount = Math.min(
                    no.targetLimit > nonWithdrawnValidators
                        ? no.targetLimit - nonWithdrawnValidators
                        : 0,
                    newCount
                );
            }
        }

        if (no.depositableValidatorsCount != newCount) {
            // Updating the global counter.
            // @dev No need to safe cast due to internal logic
            unchecked {
                _depositableValidatorsCount =
                    _depositableValidatorsCount -
                    no.depositableValidatorsCount +
                    uint64(newCount);
            }
            // @dev No need to safe cast due to internal logic
            no.depositableValidatorsCount = uint32(newCount);
            emit DepositableSigningKeysCountChanged(nodeOperatorId, newCount);
            if (incrementNonceIfUpdated) {
                _incrementModuleNonce();
            }
            _enqueueNodeOperatorKeys(nodeOperatorId);
        }
    }

    function _enqueueNodeOperatorKeys(uint256 nodeOperatorId) internal {
        uint256 curveId = accounting().getBondCurveId(nodeOperatorId);
        (uint32 priority, uint32 maxDeposits) = PARAMETERS_REGISTRY
            .getQueueConfig(curveId);
        // TODO Replace QUEUE_LEGACY_PRIORITY with QUEUE_LOWEST_PRIORITY after legacy queue removal in CSM v3
        if (priority < QUEUE_LEGACY_PRIORITY) {
            unchecked {
                NodeOperator storage no = _nodeOperators[nodeOperatorId];
                uint32 enqueuedSoFar = no.totalDepositedKeys + no.enqueuedCount;

                if (maxDeposits > enqueuedSoFar) {
                    uint32 leftForQueue = maxDeposits - enqueuedSoFar;
                    _enqueueNodeOperatorKeys(
                        nodeOperatorId,
                        priority,
                        leftForQueue
                    );
                    if (!no.usedPriorityQueue) {
                        no.usedPriorityQueue = true;
                    }
                }
            }
        }

        _enqueueNodeOperatorKeys(
            nodeOperatorId,
            QUEUE_LOWEST_PRIORITY,
            type(uint32).max
        );
    }

    // TODO refactor this method after removing migrateToPriorityQueue
    function _enqueueNodeOperatorKeys(
        uint256 nodeOperatorId,
        uint256 queuePriority,
        uint32 maxKeys
    ) internal {
        NodeOperator storage no = _nodeOperators[nodeOperatorId];
        uint32 depositable = no.depositableValidatorsCount;
        uint32 enqueued = no.enqueuedCount;

        if (enqueued < depositable) {
            unchecked {
                uint32 count = depositable - enqueued;
                count = uint32(Math.min(count, maxKeys));

                no.enqueuedCount = enqueued + count;

                QueueLib.Queue storage q = _getQueue(queuePriority);
                q.enqueue(nodeOperatorId, count);
                emit BatchEnqueued(queuePriority, nodeOperatorId, count);
            }
        }
    }

    function _markOperatorIsCreatedInTX(uint256 nodeOperatorId) internal {
        TransientUintUintMap map = TransientUintUintMapLib.load(
            OPERATORS_CREATED_IN_TX_MAP_TSLOT
        );
        map.set(nodeOperatorId, 1);
    }

    function _isOperatorCreatedInTX(
        uint256 nodeOperatorId
    ) internal view returns (bool) {
        TransientUintUintMap map = TransientUintUintMapLib.load(
            OPERATORS_CREATED_IN_TX_MAP_TSLOT
        );
        return map.get(nodeOperatorId) == 1;
    }

    /// @dev Acts as a proxy to `_queueByPriority` till `legacyQueue` deprecation.
    /// @dev TODO: Remove the method in the next major release.
    function _getQueue(
        uint256 priority
    ) internal view returns (QueueLib.Queue storage q) {
        if (priority == QUEUE_LEGACY_PRIORITY) {
            assembly {
                q.slot := legacyQueue.slot
            }
        } else {
            q = _queueByPriority[priority];
        }
    }

    function _checkCanAddKeys(
        uint256 nodeOperatorId,
        address who
    ) internal view {
        // Most likely a direct call, so check the sender is a manager.
        if (who == msg.sender) {
            _onlyNodeOperatorManager(nodeOperatorId, msg.sender);
        } else {
            // We're trying to add keys via gate, check if we can do it.
            _checkRole(CREATE_NODE_OPERATOR_ROLE);
            if (!_isOperatorCreatedInTX(nodeOperatorId)) {
                revert CannotAddKeys();
            }
        }
    }

    function _onlyNodeOperatorManager(
        uint256 nodeOperatorId,
        address from
    ) internal view {
        address managerAddress = _nodeOperators[nodeOperatorId].managerAddress;
        if (managerAddress == address(0)) {
            revert NodeOperatorDoesNotExist();
        }

        if (managerAddress != from) {
            revert SenderIsNotEligible();
        }
    }

    function _onlyExistingNodeOperator(uint256 nodeOperatorId) internal view {
        if (nodeOperatorId < _nodeOperatorsCount) {
            return;
        }

        revert NodeOperatorDoesNotExist();
    }

    function _onlyValidIndexRange(
        uint256 nodeOperatorId,
        uint256 startIndex,
        uint256 keysCount
    ) internal view {
        if (
            startIndex + keysCount >
            _nodeOperators[nodeOperatorId].totalAddedKeys
        ) {
            revert SigningKeysInvalidOffset();
        }
    }

    function _onlyRecoverer() internal view override {
        _checkRole(RECOVERER_ROLE);
    }

    /// @dev This function is used to get the accounting contract from immutables to save bytecode and for backwards compatibility
    function accounting() public view returns (ICSAccounting) {
        return ACCOUNTING;
    }

    /// @dev Both nodeOperatorId and keyIndex are limited to uint64 by the contract
    function _keyPointer(
        uint256 nodeOperatorId,
        uint256 keyIndex
    ) internal pure returns (uint256) {
        return (nodeOperatorId << 128) | keyIndex;
    }
}<|MERGE_RESOLUTION|>--- conflicted
+++ resolved
@@ -685,22 +685,11 @@
         for (uint256 i; i < nodeOperatorIds.length; ++i) {
             uint256 nodeOperatorId = nodeOperatorIds[i];
             _onlyExistingNodeOperator(nodeOperatorId);
-<<<<<<< HEAD
-            uint256 lockedBondBefore = accounting().getActualLockedBond(
-                nodeOperatorId
-            );
-
-            accounting().settleLockedBondETH(nodeOperatorId);
-
-            // settled amount might be zero either if the lock expired, or the bond is zero
-            // so we need to check actual locked bond before to determine if the penalty was settled
-            if (lockedBondBefore > 0) {
-=======
+            
             // Settled amount might be zero either if the lock expired, or the bond is zero so we
             // need to check if the penalty was applied.
-            bool applied = _accounting.settleLockedBondETH(nodeOperatorId);
+            bool applied = accounting().settleLockedBondETH(nodeOperatorId);
             if (applied) {
->>>>>>> 29e7607a
                 emit ELRewardsStealingPenaltySettled(nodeOperatorId);
 
                 // Nonce should be updated if depositableValidators change
@@ -777,16 +766,8 @@
             uint256 penaltySum;
             bool chargeWithdrawalRequestFee;
 
-<<<<<<< HEAD
             ExitPenaltyInfo memory exitPenaltyInfo = EXIT_PENALTIES
-                .getDelayedExitPenaltyInfo(
-                    withdrawalInfo.nodeOperatorId,
-                    pubkey
-                );
-=======
-            ExitPenaltyInfo memory exitPenaltyInfo = exitPenalties
                 .getExitPenaltyInfo(withdrawalInfo.nodeOperatorId, pubkey);
->>>>>>> 29e7607a
             if (exitPenaltyInfo.delayPenalty.isValue) {
                 unchecked {
                     penaltySum += exitPenaltyInfo.delayPenalty.value;
