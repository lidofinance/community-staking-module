--- conflicted
+++ resolved
@@ -51,15 +51,12 @@
         uint256 performanceLeeway;
         uint256 strikesLifetime;
         uint256 strikesThreshold;
-<<<<<<< HEAD
         uint256 defaultQueuePriority;
         uint256 defaultQueueMaxDeposits;
-=======
         uint256 badPerformancePenalty;
         uint256 attestationsWeight;
         uint256 blocksWeight;
         uint256 syncWeight;
->>>>>>> 7018f05a
     }
 
     struct PivotsAndValues {
@@ -72,16 +69,13 @@
     event DefaultRewardShareSet(uint256 value);
     event DefaultPerformanceLeewaySet(uint256 value);
     event DefaultStrikesParamsSet(uint256 lifetime, uint256 threshold);
-<<<<<<< HEAD
-    event DefaultQueueConfigSet(uint256 priority, uint256 maxDeposits);
-=======
     event DefaultBadPerformancePenaltySet(uint256 value);
     event DefaultPerformanceCoefficientsSet(
         uint256 attestationsWeight,
         uint256 blocksWeight,
         uint256 syncWeight
     );
->>>>>>> 7018f05a
+    event DefaultQueueConfigSet(uint256 priority, uint256 maxDeposits);
 
     event KeyRemovalChargeSet(
         uint256 indexed curveId,
@@ -111,17 +105,14 @@
     event RewardShareDataUnset(uint256 indexed curveId);
     event PerformanceLeewayDataUnset(uint256 indexed curveId);
     event StrikesParamsUnset(uint256 indexed curveId);
-<<<<<<< HEAD
+    event BadPerformancePenaltyUnset(uint256 indexed curveId);
+    event PerformanceCoefficientsUnset(uint256 indexed curveId);
     event QueueConfigSet(
         uint256 indexed curveId,
         uint256 priority,
         uint256 maxDeposits
     );
     event QueueConfigUnset(uint256 indexed curveId);
-=======
-    event BadPerformancePenaltyUnset(uint256 indexed curveId);
-    event PerformanceCoefficientsUnset(uint256 indexed curveId);
->>>>>>> 7018f05a
 
     error InvalidRewardShareData();
     error InvalidPerformanceLeewayData();
