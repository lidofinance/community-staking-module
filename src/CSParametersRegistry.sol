// SPDX-FileCopyrightText: 2025 Lido <info@lido.fi>
// SPDX-License-Identifier: GPL-3.0

pragma solidity 0.8.24;

import { ICSParametersRegistry } from "./interfaces/ICSParametersRegistry.sol";
import { AccessControlEnumerableUpgradeable } from "@openzeppelin/contracts-upgradeable/access/extensions/AccessControlEnumerableUpgradeable.sol";
import { Initializable } from "@openzeppelin/contracts-upgradeable/proxy/utils/Initializable.sol";
import { SafeCast } from "@openzeppelin/contracts/utils/math/SafeCast.sol";

contract CSParametersRegistry is
    ICSParametersRegistry,
    Initializable,
    AccessControlEnumerableUpgradeable
{
    using SafeCast for uint256;

    uint256 internal constant MAX_BP = 10000;

    uint256 public immutable QUEUE_LOWEST_PRIORITY;
    uint256 public immutable QUEUE_LEGACY_PRIORITY;

    ////////////////////////
    // State variables below
    ////////////////////////

    uint256 public defaultKeyRemovalCharge;
    mapping(uint256 curveId => MarkedUint248) internal _keyRemovalCharges;

    uint256 public defaultElRewardsStealingAdditionalFine;
    mapping(uint256 curveId => MarkedUint248)
        internal _elRewardsStealingAdditionalFines;

    uint256 public defaultKeysLimit;
    mapping(uint256 curveId => MarkedUint248) internal _keysLimits;

    QueueConfig public defaultQueueConfig;
    mapping(uint256 curveId => MarkedQueueConfig) internal _queueConfigs;

    /// @dev Default value for the reward share. Can be only be set as a flat value due to possible sybil attacks
    ///      Decreased reward share for some validators > N will promote sybils. Increased reward share for validators > N will give large operators an advantage
    uint256 public defaultRewardShare;
    mapping(uint256 curveId => KeyNumberValue) internal _rewardShareData;

    /// @dev Default value for the performance leeway. Can be only be set as a flat value due to possible sybil attacks
    ///      Decreased performance leeway for some validators > N will promote sybils. Increased performance leeway for validators > N will give large operators an advantage
    uint256 public defaultPerformanceLeeway;
    mapping(uint256 curveId => KeyNumberValue) internal _performanceLeewayData;

    StrikesParams public defaultStrikesParams;
    mapping(uint256 curveId => MarkedStrikesParams) internal _strikesParams;

    uint256 public defaultBadPerformancePenalty;
    mapping(uint256 curveId => MarkedUint248) internal _badPerformancePenalties;

    PerformanceCoefficients public defaultPerformanceCoefficients;
    mapping(uint256 curveId => MarkedPerformanceCoefficients)
        internal _performanceCoefficients;

    uint256 public defaultAllowedExitDelay;
    mapping(uint256 => MarkedUint248) internal _allowedExitDelay;

    uint256 public defaultExitDelayPenalty;
    mapping(uint256 => MarkedUint248) internal _exitDelayPenalties;

    uint256 public defaultMaxWithdrawalRequestFee;
    mapping(uint256 => MarkedUint248) internal _maxWithdrawalRequestFees;

    constructor(uint256 queueLowestPriority) {
        QUEUE_LOWEST_PRIORITY = queueLowestPriority;
        QUEUE_LEGACY_PRIORITY = queueLowestPriority - 1;

        _disableInitializers();
    }

    /// @notice initialize contract
    function initialize(
        address admin,
        InitializationData calldata data
    ) external initializer {
        if (admin == address(0)) {
            revert ZeroAdminAddress();
        }

        _setDefaultKeyRemovalCharge(data.keyRemovalCharge);
        _setDefaultElRewardsStealingAdditionalFine(
            data.elRewardsStealingAdditionalFine
        );
        _setDefaultKeysLimit(data.keysLimit);
        _setDefaultRewardShare(data.rewardShare);
        _setDefaultPerformanceLeeway(data.performanceLeeway);
        _setDefaultStrikesParams(data.strikesLifetime, data.strikesThreshold);
        _setDefaultBadPerformancePenalty(data.badPerformancePenalty);
        _setDefaultPerformanceCoefficients(
            data.attestationsWeight,
            data.blocksWeight,
            data.syncWeight
        );
        _setDefaultQueueConfig(
            data.defaultQueuePriority,
            data.defaultQueueMaxDeposits
        );
        _setDefaultAllowedExitDelay(data.defaultAllowedExitDelay);
        _setDefaultExitDelayPenalty(data.defaultExitDelayPenalty);
        _setDefaultMaxWithdrawalRequestFee(data.defaultMaxWithdrawalRequestFee);

        __AccessControlEnumerable_init();
        _grantRole(DEFAULT_ADMIN_ROLE, admin);
    }

    /// @inheritdoc ICSParametersRegistry
    function setDefaultKeyRemovalCharge(
        uint256 keyRemovalCharge
    ) external onlyRole(DEFAULT_ADMIN_ROLE) {
        _setDefaultKeyRemovalCharge(keyRemovalCharge);
    }

    /// @inheritdoc ICSParametersRegistry
    function setDefaultElRewardsStealingAdditionalFine(
        uint256 fine
    ) external onlyRole(DEFAULT_ADMIN_ROLE) {
        _setDefaultElRewardsStealingAdditionalFine(fine);
    }

    /// @inheritdoc ICSParametersRegistry
    function setDefaultKeysLimit(
        uint256 limit
    ) external onlyRole(DEFAULT_ADMIN_ROLE) {
        _setDefaultKeysLimit(limit);
    }

    /// @inheritdoc ICSParametersRegistry
    function setDefaultRewardShare(
        uint256 share
    ) external onlyRole(DEFAULT_ADMIN_ROLE) {
        _setDefaultRewardShare(share);
    }

    /// @inheritdoc ICSParametersRegistry
    function setDefaultPerformanceLeeway(
        uint256 leeway
    ) external onlyRole(DEFAULT_ADMIN_ROLE) {
        _setDefaultPerformanceLeeway(leeway);
    }

    /// @inheritdoc ICSParametersRegistry
    function setDefaultStrikesParams(
        uint256 lifetime,
        uint256 threshold
    ) external onlyRole(DEFAULT_ADMIN_ROLE) {
        _setDefaultStrikesParams(lifetime, threshold);
    }

    /// @inheritdoc ICSParametersRegistry
    function setDefaultBadPerformancePenalty(
        uint256 penalty
    ) external onlyRole(DEFAULT_ADMIN_ROLE) {
        _setDefaultBadPerformancePenalty(penalty);
    }

    /// @inheritdoc ICSParametersRegistry
    function setDefaultPerformanceCoefficients(
        uint256 attestationsWeight,
        uint256 blocksWeight,
        uint256 syncWeight
    ) external onlyRole(DEFAULT_ADMIN_ROLE) {
        _setDefaultPerformanceCoefficients(
            attestationsWeight,
            blocksWeight,
            syncWeight
        );
    }

    /// @inheritdoc ICSParametersRegistry
    function setDefaultQueueConfig(
        uint256 priority,
        uint256 maxDeposits
    ) external onlyRole(DEFAULT_ADMIN_ROLE) {
        _setDefaultQueueConfig(priority, maxDeposits);
    }

    /// @inheritdoc ICSParametersRegistry
    function setDefaultAllowedExitDelay(
        uint256 delay
    ) external onlyRole(DEFAULT_ADMIN_ROLE) {
        _setDefaultAllowedExitDelay(delay);
    }

    /// @inheritdoc ICSParametersRegistry
    function setDefaultExitDelayPenalty(
        uint256 penalty
    ) external onlyRole(DEFAULT_ADMIN_ROLE) {
        _setDefaultExitDelayPenalty(penalty);
    }

    /// @inheritdoc ICSParametersRegistry
    function setDefaultMaxWithdrawalRequestFee(
        uint256 fee
    ) external onlyRole(DEFAULT_ADMIN_ROLE) {
        _setDefaultMaxWithdrawalRequestFee(fee);
    }

    /// @inheritdoc ICSParametersRegistry
    function setKeyRemovalCharge(
        uint256 curveId,
        uint256 keyRemovalCharge
    ) external onlyRole(DEFAULT_ADMIN_ROLE) {
        _keyRemovalCharges[curveId] = MarkedUint248(
            keyRemovalCharge.toUint248(),
            true
        );
        emit KeyRemovalChargeSet(curveId, keyRemovalCharge);
    }

    /// @inheritdoc ICSParametersRegistry
    function unsetKeyRemovalCharge(
        uint256 curveId
    ) external onlyRole(DEFAULT_ADMIN_ROLE) {
        delete _keyRemovalCharges[curveId];
        emit KeyRemovalChargeUnset(curveId);
    }

    /// @inheritdoc ICSParametersRegistry
    function setElRewardsStealingAdditionalFine(
        uint256 curveId,
        uint256 fine
    ) external onlyRole(DEFAULT_ADMIN_ROLE) {
        _elRewardsStealingAdditionalFines[curveId] = MarkedUint248(
            fine.toUint248(),
            true
        );
        emit ElRewardsStealingAdditionalFineSet(curveId, fine);
    }

    /// @inheritdoc ICSParametersRegistry
    function unsetElRewardsStealingAdditionalFine(
        uint256 curveId
    ) external onlyRole(DEFAULT_ADMIN_ROLE) {
        delete _elRewardsStealingAdditionalFines[curveId];
        emit ElRewardsStealingAdditionalFineUnset(curveId);
    }

    /// @inheritdoc ICSParametersRegistry
    function setKeysLimit(
        uint256 curveId,
        uint256 limit
    ) external onlyRole(DEFAULT_ADMIN_ROLE) {
        _keysLimits[curveId] = MarkedUint248(limit.toUint248(), true);
        emit KeysLimitSet(curveId, limit);
    }

    /// @inheritdoc ICSParametersRegistry
    function unsetKeysLimit(
        uint256 curveId
    ) external onlyRole(DEFAULT_ADMIN_ROLE) {
        delete _keysLimits[curveId];
        emit KeysLimitUnset(curveId);
    }

    /// @inheritdoc ICSParametersRegistry
    function setRewardShareData(
        uint256 curveId,
        KeyNumberValueInterval[] calldata data
    ) external onlyRole(DEFAULT_ADMIN_ROLE) {
        _validateKeyNumberValueIntervals(data);
        KeyNumberValueInterval[] storage intervals = _rewardShareData[curveId]
            .intervals;
        if (intervals.length > 0) {
            delete _rewardShareData[curveId];
        }
        for (uint256 i = 0; i < data.length; ++i) {
            intervals.push(data[i]);
        }
        emit RewardShareDataSet(curveId, data);
    }

    /// @inheritdoc ICSParametersRegistry
    function unsetRewardShareData(
        uint256 curveId
    ) external onlyRole(DEFAULT_ADMIN_ROLE) {
        delete _rewardShareData[curveId];
        emit RewardShareDataUnset(curveId);
    }

    /// @inheritdoc ICSParametersRegistry
    function setPerformanceLeewayData(
        uint256 curveId,
        KeyNumberValueInterval[] calldata data
    ) external onlyRole(DEFAULT_ADMIN_ROLE) {
        _validateKeyNumberValueIntervals(data);
        KeyNumberValueInterval[] storage intervals = _performanceLeewayData[
            curveId
        ].intervals;
        if (intervals.length > 0) {
            delete _performanceLeewayData[curveId];
        }
        for (uint256 i = 0; i < data.length; ++i) {
            intervals.push(data[i]);
        }
        emit PerformanceLeewayDataSet(curveId, data);
    }

    /// @inheritdoc ICSParametersRegistry
    function unsetPerformanceLeewayData(
        uint256 curveId
    ) external onlyRole(DEFAULT_ADMIN_ROLE) {
        delete _performanceLeewayData[curveId];
        emit PerformanceLeewayDataUnset(curveId);
    }

    /// @inheritdoc ICSParametersRegistry
    function setStrikesParams(
        uint256 curveId,
        uint256 lifetime,
        uint256 threshold
    ) external onlyRole(DEFAULT_ADMIN_ROLE) {
        _validateStrikesParams(lifetime, threshold);
        _strikesParams[curveId] = MarkedStrikesParams(
            lifetime.toUint32(),
            threshold.toUint32(),
            true
        );
        emit StrikesParamsSet(curveId, lifetime, threshold);
    }

    /// @inheritdoc ICSParametersRegistry
    function unsetStrikesParams(
        uint256 curveId
    ) external onlyRole(DEFAULT_ADMIN_ROLE) {
        delete _strikesParams[curveId];
        emit StrikesParamsUnset(curveId);
    }

    /// @inheritdoc ICSParametersRegistry
    function setBadPerformancePenalty(
        uint256 curveId,
        uint256 penalty
    ) external onlyRole(DEFAULT_ADMIN_ROLE) {
        _badPerformancePenalties[curveId] = MarkedUint248(
            penalty.toUint248(),
            true
        );
        emit BadPerformancePenaltySet(curveId, penalty);
    }

    /// @inheritdoc ICSParametersRegistry
    function unsetBadPerformancePenalty(
        uint256 curveId
    ) external onlyRole(DEFAULT_ADMIN_ROLE) {
        delete _badPerformancePenalties[curveId];
        emit BadPerformancePenaltyUnset(curveId);
    }

    /// @inheritdoc ICSParametersRegistry
    function setPerformanceCoefficients(
        uint256 curveId,
        uint256 attestationsWeight,
        uint256 blocksWeight,
        uint256 syncWeight
    ) external onlyRole(DEFAULT_ADMIN_ROLE) {
        _validatePerformanceCoefficients(
            attestationsWeight,
            blocksWeight,
            syncWeight
        );
        _performanceCoefficients[curveId] = MarkedPerformanceCoefficients(
            attestationsWeight.toUint32(),
            blocksWeight.toUint32(),
            syncWeight.toUint32(),
            true
        );
        emit PerformanceCoefficientsSet(
            curveId,
            attestationsWeight,
            blocksWeight,
            syncWeight
        );
    }

    /// @inheritdoc ICSParametersRegistry
    function unsetPerformanceCoefficients(
        uint256 curveId
    ) external onlyRole(DEFAULT_ADMIN_ROLE) {
        delete _performanceCoefficients[curveId];
        emit PerformanceCoefficientsUnset(curveId);
    }

    /// @inheritdoc ICSParametersRegistry
    function setQueueConfig(
        uint256 curveId,
        uint32 priority,
        uint32 maxDeposits
    ) external onlyRole(DEFAULT_ADMIN_ROLE) {
        _validateQueueConfig(priority, maxDeposits);
        _queueConfigs[curveId] = MarkedQueueConfig({
            priority: priority,
            maxDeposits: maxDeposits,
            isValue: true
        });
        emit QueueConfigSet(curveId, priority, maxDeposits);
    }

    /// @inheritdoc ICSParametersRegistry
    function unsetQueueConfig(
        uint256 curveId
    ) external onlyRole(DEFAULT_ADMIN_ROLE) {
        delete _queueConfigs[curveId];
        emit QueueConfigUnset(curveId);
    }

    /// @inheritdoc ICSParametersRegistry
    function setAllowedExitDelay(
        uint256 curveId,
        uint256 delay
    ) external onlyRole(DEFAULT_ADMIN_ROLE) {
        _allowedExitDelay[curveId] = MarkedUint248(delay.toUint248(), true);
        emit AllowedExitDelaySet(curveId, delay);
    }

    /// @inheritdoc ICSParametersRegistry
    function unsetAllowedExitDelay(
        uint256 curveId
    ) external onlyRole(DEFAULT_ADMIN_ROLE) {
        delete _allowedExitDelay[curveId];
        emit AllowedExitDelayUnset(curveId);
    }

    /// @inheritdoc ICSParametersRegistry
    function setExitDelayPenalty(
        uint256 curveId,
        uint256 penalty
    ) external onlyRole(DEFAULT_ADMIN_ROLE) {
        _exitDelayPenalties[curveId] = MarkedUint248(penalty.toUint248(), true);
        emit ExitDelayPenaltySet(curveId, penalty);
    }

    /// @inheritdoc ICSParametersRegistry
    function unsetExitDelayPenalty(
        uint256 curveId
    ) external onlyRole(DEFAULT_ADMIN_ROLE) {
        delete _exitDelayPenalties[curveId];
        emit ExitDelayPenaltyUnset(curveId);
    }

    /// @inheritdoc ICSParametersRegistry
    function setMaxWithdrawalRequestFee(
        uint256 curveId,
        uint256 fee
    ) external onlyRole(DEFAULT_ADMIN_ROLE) {
        _maxWithdrawalRequestFees[curveId] = MarkedUint248(
            fee.toUint248(),
            true
        );
        emit MaxWithdrawalRequestFeeSet(curveId, fee);
    }

    /// @inheritdoc ICSParametersRegistry
    function unsetMaxWithdrawalRequestFee(
        uint256 curveId
    ) external onlyRole(DEFAULT_ADMIN_ROLE) {
        delete _maxWithdrawalRequestFees[curveId];
        emit MaxWithdrawalRequestFeeUnset(curveId);
    }

    /// @inheritdoc ICSParametersRegistry
    function getKeyRemovalCharge(
        uint256 curveId
    ) external view returns (uint256 keyRemovalCharge) {
        MarkedUint248 storage data = _keyRemovalCharges[curveId];
        return data.isValue ? data.value : defaultKeyRemovalCharge;
    }

    /// @inheritdoc ICSParametersRegistry
    function getElRewardsStealingAdditionalFine(
        uint256 curveId
    ) external view returns (uint256 fine) {
        MarkedUint248 storage data = _elRewardsStealingAdditionalFines[curveId];
        return
            data.isValue ? data.value : defaultElRewardsStealingAdditionalFine;
    }

    /// @inheritdoc ICSParametersRegistry
    function getKeysLimit(
        uint256 curveId
    ) external view returns (uint256 limit) {
        MarkedUint248 storage data = _keysLimits[curveId];
        return data.isValue ? data.value : defaultKeysLimit;
    }

    /// @inheritdoc ICSParametersRegistry
    function getRewardShareData(
        uint256 curveId
    ) external view returns (KeyNumberValue memory data) {
        data = _rewardShareData[curveId];
        if (data.intervals.length == 0) {
            data.intervals = new KeyNumberValueInterval[](1);
            data.intervals[0] = KeyNumberValueInterval(1, defaultRewardShare);
        }
    }

    /// @inheritdoc ICSParametersRegistry
    function getPerformanceLeewayData(
        uint256 curveId
    ) external view returns (KeyNumberValue memory data) {
        data = _performanceLeewayData[curveId];
        if (data.intervals.length == 0) {
            data.intervals = new KeyNumberValueInterval[](1);
            data.intervals[0] = KeyNumberValueInterval(
                1,
                defaultPerformanceLeeway
            );
        }
    }

    /// @inheritdoc ICSParametersRegistry
    function getStrikesParams(
        uint256 curveId
    ) external view returns (uint256 lifetime, uint256 threshold) {
        MarkedStrikesParams storage params = _strikesParams[curveId];
        if (!params.isValue) {
            return (
                defaultStrikesParams.lifetime,
                defaultStrikesParams.threshold
            );
        }
        return (params.lifetime, params.threshold);
    }

    /// @inheritdoc ICSParametersRegistry
    function getBadPerformancePenalty(
        uint256 curveId
    ) external view returns (uint256 penalty) {
        MarkedUint248 storage data = _badPerformancePenalties[curveId];
        return data.isValue ? data.value : defaultBadPerformancePenalty;
    }

    /// @inheritdoc ICSParametersRegistry
    function getPerformanceCoefficients(
        uint256 curveId
    )
        external
        view
        returns (
            uint256 attestationsWeight,
            uint256 blocksWeight,
            uint256 syncWeight
        )
    {
        MarkedPerformanceCoefficients
            storage coefficients = _performanceCoefficients[curveId];
        if (!coefficients.isValue) {
            return (
                defaultPerformanceCoefficients.attestationsWeight,
                defaultPerformanceCoefficients.blocksWeight,
                defaultPerformanceCoefficients.syncWeight
            );
        }
        return (
            coefficients.attestationsWeight,
            coefficients.blocksWeight,
            coefficients.syncWeight
        );
    }

    /// @inheritdoc ICSParametersRegistry
    function getQueueConfig(
        uint256 curveId
    ) external view returns (uint32 queuePriority, uint32 maxDeposits) {
        MarkedQueueConfig storage config = _queueConfigs[curveId];

        if (!config.isValue) {
            return (
                defaultQueueConfig.priority,
                defaultQueueConfig.maxDeposits
            );
        }

        return (config.priority, config.maxDeposits);
    }

    /// @inheritdoc ICSParametersRegistry
    function getAllowedExitDelay(
        uint256 curveId
    ) external view returns (uint256 delay) {
        MarkedUint248 memory data = _allowedExitDelay[curveId];
        return data.isValue ? data.value : defaultAllowedExitDelay;
    }

    /// @inheritdoc ICSParametersRegistry
    function getExitDelayPenalty(
        uint256 curveId
    ) external view returns (uint256 penalty) {
        MarkedUint248 memory data = _exitDelayPenalties[curveId];
        return data.isValue ? data.value : defaultExitDelayPenalty;
    }

    /// @inheritdoc ICSParametersRegistry
    function getMaxWithdrawalRequestFee(
        uint256 curveId
    ) external view returns (uint256 fee) {
        MarkedUint248 memory data = _maxWithdrawalRequestFees[curveId];
        return data.isValue ? data.value : defaultMaxWithdrawalRequestFee;
    }

    /// @inheritdoc ICSParametersRegistry
    function getInitializedVersion() external view returns (uint64) {
        return _getInitializedVersion();
    }

    function _setDefaultKeyRemovalCharge(uint256 keyRemovalCharge) internal {
        defaultKeyRemovalCharge = keyRemovalCharge;
        emit DefaultKeyRemovalChargeSet(keyRemovalCharge);
    }

    function _setDefaultElRewardsStealingAdditionalFine(uint256 fine) internal {
        defaultElRewardsStealingAdditionalFine = fine;
        emit DefaultElRewardsStealingAdditionalFineSet(fine);
    }

    function _setDefaultKeysLimit(uint256 limit) internal {
        defaultKeysLimit = limit;
        emit DefaultKeysLimitSet(limit);
    }

    function _setDefaultRewardShare(uint256 share) internal {
        if (share > MAX_BP) {
            revert InvalidRewardShareData();
        }

        defaultRewardShare = share;
        emit DefaultRewardShareSet(share);
    }

    function _setDefaultPerformanceLeeway(uint256 leeway) internal {
        if (leeway > MAX_BP) {
            revert InvalidPerformanceLeewayData();
        }

        defaultPerformanceLeeway = leeway;
        emit DefaultPerformanceLeewaySet(leeway);
    }

    function _setDefaultStrikesParams(
        uint256 lifetime,
        uint256 threshold
    ) internal {
        _validateStrikesParams(lifetime, threshold);
        defaultStrikesParams = StrikesParams({
            lifetime: lifetime.toUint32(),
            threshold: threshold.toUint32()
        });
        emit DefaultStrikesParamsSet(lifetime, threshold);
    }

    function _setDefaultBadPerformancePenalty(uint256 penalty) internal {
        defaultBadPerformancePenalty = penalty;
        emit DefaultBadPerformancePenaltySet(penalty);
    }

    function _setDefaultPerformanceCoefficients(
        uint256 attestationsWeight,
        uint256 blocksWeight,
        uint256 syncWeight
    ) internal {
        _validatePerformanceCoefficients(
            attestationsWeight,
            blocksWeight,
            syncWeight
        );
        defaultPerformanceCoefficients = PerformanceCoefficients({
            attestationsWeight: attestationsWeight.toUint32(),
            blocksWeight: blocksWeight.toUint32(),
            syncWeight: syncWeight.toUint32()
        });
        emit DefaultPerformanceCoefficientsSet(
            attestationsWeight,
            blocksWeight,
            syncWeight
        );
    }

    function _setDefaultQueueConfig(
        uint256 priority,
        uint256 maxDeposits
    ) internal {
        _validateQueueConfig(priority, maxDeposits);
        defaultQueueConfig.priority = priority.toUint32();
        defaultQueueConfig.maxDeposits = maxDeposits.toUint32();
        emit DefaultQueueConfigSet(priority, maxDeposits);
    }

    function _setDefaultAllowedExitDelay(uint256 delay) internal {
        defaultAllowedExitDelay = delay;
        emit DefaultAllowedExitDelaySet(delay);
    }

    function _setDefaultExitDelayPenalty(uint256 penalty) internal {
        defaultExitDelayPenalty = penalty;
        emit DefaultExitDelayPenaltySet(penalty);
    }

    function _setDefaultMaxWithdrawalRequestFee(uint256 fee) internal {
        defaultMaxWithdrawalRequestFee = fee;
        emit DefaultMaxWithdrawalRequestFeeSet(fee);
    }

    function _validateQueueConfig(
        uint256 priority,
        uint256 maxDeposits
    ) internal view {
        if (
            priority > QUEUE_LOWEST_PRIORITY ||
            priority == QUEUE_LEGACY_PRIORITY
        ) {
            revert QueueCannotBeUsed();
        }
        if (maxDeposits == 0) {
            revert ZeroMaxDeposits();
        }
    }

    function _validateStrikesParams(
        uint256 lifetime,
        uint256 threshold
    ) internal pure {
        if (threshold == 0 || lifetime == 0) {
            revert InvalidStrikesParams();
        }
    }

    function _validatePerformanceCoefficients(
        uint256 attestationsWeight,
        uint256 blocksWeight,
        uint256 syncWeight
    ) internal pure {
        if (attestationsWeight == 0 && blocksWeight == 0 && syncWeight == 0) {
            revert InvalidPerformanceCoefficients();
        }
    }

    function _validateKeyNumberValueIntervals(
        KeyNumberValueInterval[] calldata intervals
    ) private pure {
        if (intervals[0].minKeyNumber != 1) {
            revert InvalidKeyNumberValueIntervals();
        }

<<<<<<< HEAD
        if (intervals[0].value > MAX_BP) {
            revert InvalidKeyIndexValueIntervals();
=======
        if (intervals[0].value == 0 || intervals[0].value > MAX_BP) {
            revert InvalidKeyNumberValueIntervals();
>>>>>>> d0bf0324
        }

        for (uint256 i = 1; i < intervals.length; ++i) {
            unchecked {
                if (
                    intervals[i].minKeyNumber <= intervals[i - 1].minKeyNumber
                ) {
                    revert InvalidKeyNumberValueIntervals();
                }
<<<<<<< HEAD
                if (intervals[i].value > MAX_BP) {
                    revert InvalidKeyIndexValueIntervals();
=======
                if (intervals[i].value == 0 || intervals[i].value > MAX_BP) {
                    revert InvalidKeyNumberValueIntervals();
>>>>>>> d0bf0324
                }
            }
        }
    }
}<|MERGE_RESOLUTION|>--- conflicted
+++ resolved
@@ -745,13 +745,8 @@
             revert InvalidKeyNumberValueIntervals();
         }
 
-<<<<<<< HEAD
         if (intervals[0].value > MAX_BP) {
-            revert InvalidKeyIndexValueIntervals();
-=======
-        if (intervals[0].value == 0 || intervals[0].value > MAX_BP) {
             revert InvalidKeyNumberValueIntervals();
->>>>>>> d0bf0324
         }
 
         for (uint256 i = 1; i < intervals.length; ++i) {
@@ -761,13 +756,8 @@
                 ) {
                     revert InvalidKeyNumberValueIntervals();
                 }
-<<<<<<< HEAD
                 if (intervals[i].value > MAX_BP) {
-                    revert InvalidKeyIndexValueIntervals();
-=======
-                if (intervals[i].value == 0 || intervals[i].value > MAX_BP) {
                     revert InvalidKeyNumberValueIntervals();
->>>>>>> d0bf0324
                 }
             }
         }
