--- conflicted
+++ resolved
@@ -224,29 +224,7 @@
         return epoch * SLOTS_PER_EPOCH - 1;
     }
 
-<<<<<<< HEAD
-    function _deployJsonFilename() internal returns (string memory) {
+    function _deployJsonFilename() internal view returns (string memory) {
         return string(abi.encodePacked("./out/", "deploy-", NAME, ".json"));
-=======
-    function _deployJsonFilename() internal view returns (string memory) {
-        return
-            string(
-                abi.encodePacked(
-                    "./out/",
-                    "deploy-",
-                    _deployJsonSuffix(),
-                    ".json"
-                )
-            );
-    }
-
-    function _deployJsonSuffix() internal view returns (string memory) {
-        // prettier-ignore
-        return
-            block.chainid == 17000 ? "holesky" :
-            block.chainid == 1 ? "mainnet" :
-            block.chainid == 5 ? "goerli" :
-            /* default: */ "unknown";
->>>>>>> ae4b217e
     }
 }