// SPDX-FileCopyrightText: 2024 Lido <info@lido.fi>
// SPDX-License-Identifier: GPL-3.0

pragma solidity 0.8.24;

import "forge-std/Script.sol";

import { HashConsensus } from "../src/lib/base-oracle/HashConsensus.sol";
import { OssifiableProxy } from "../src/lib/proxy/OssifiableProxy.sol";
import { CSModule } from "../src/CSModule.sol";
import { CSAccounting } from "../src/CSAccounting.sol";
import { CSFeeDistributor } from "../src/CSFeeDistributor.sol";
import { CSStrikes } from "../src/CSStrikes.sol";
import { CSFeeOracle } from "../src/CSFeeOracle.sol";
import { CSVerifier } from "../src/CSVerifier.sol";
import { ICSVerifier } from "../src/interfaces/ICSVerifier.sol";
import { PermissionlessGate } from "../src/PermissionlessGate.sol";
import { VettedGate } from "../src/VettedGate.sol";
import { CSParametersRegistry } from "../src/CSParametersRegistry.sol";

import { ILidoLocator } from "../src/interfaces/ILidoLocator.sol";
import { IGateSealFactory } from "../src/interfaces/IGateSealFactory.sol";
import { BaseOracle } from "../src/lib/base-oracle/BaseOracle.sol";
import { ICSParametersRegistry } from "../src/interfaces/ICSParametersRegistry.sol";

import { JsonObj, Json } from "./utils/Json.sol";
import { GIndex } from "../src/lib/GIndex.sol";
import { Slot } from "../src/lib/Types.sol";

struct DeployParamsV1 {
    // Lido addresses
    address lidoLocatorAddress;
    address aragonAgent;
    address easyTrackEVMScriptExecutor;
    address proxyAdmin;
    // Oracle
    uint256 secondsPerSlot;
    uint256 slotsPerEpoch;
    uint256 clGenesisTime;
    uint256 oracleReportEpochsPerFrame;
    uint256 fastLaneLengthSlots;
    uint256 consensusVersion;
    uint256 avgPerfLeewayBP;
    address[] oracleMembers;
    uint256 hashConsensusQuorum;
    // Verifier
    GIndex gIHistoricalSummaries;
    GIndex gIFirstWithdrawal;
    GIndex gIFirstValidator;
    uint256 verifierSupportedEpoch;
    // Accounting
    uint256 maxCurveLength;
    uint256[] bondCurve;
    uint256 minBondLockPeriod;
    uint256 maxBondLockPeriod;
    uint256 bondLockPeriod;
    address setResetBondCurveAddress;
    address chargePenaltyRecipient;
    // Module
    bytes32 moduleType;
    uint256 minSlashingPenaltyQuotient;
    uint256 elRewardsStealingAdditionalFine;
    uint256 maxKeysPerOperatorEA;
    uint256 maxKeyRemovalCharge;
    uint256 keyRemovalCharge;
    address elRewardsStealingReporter;
    // VettedGate
    bytes32 vettedGateTreeRoot;
    uint256[] vettedGateBondCurve;
    // GateSeal
    address gateSealFactory;
    address sealingCommittee;
    uint256 sealDuration;
    uint256 sealExpiryTimestamp;
    // Testnet stuff
    address secondAdminAddress;
}

struct DeployParams {
    // Lido addresses
    address lidoLocatorAddress;
    address aragonAgent;
    address easyTrackEVMScriptExecutor;
    address proxyAdmin;
    // Oracle
    uint256 secondsPerSlot;
    uint256 slotsPerEpoch;
    uint256 clGenesisTime;
    uint256 oracleReportEpochsPerFrame;
    uint256 fastLaneLengthSlots;
    uint256 consensusVersion;
    address[] oracleMembers;
    uint256 hashConsensusQuorum;
    // Verifier
    GIndex gIHistoricalSummaries;
    GIndex gIFirstWithdrawal;
    GIndex gIFirstValidator;
    uint256 verifierSupportedEpoch;
    // Accounting
    uint256 maxCurveLength;
    uint256[] bondCurve;
    uint256 minBondLockPeriod;
    uint256 maxBondLockPeriod;
    uint256 bondLockPeriod;
    address setResetBondCurveAddress;
    address chargePenaltyRecipient;
    // Module
    bytes32 moduleType;
    uint256 minSlashingPenaltyQuotient;
    uint256 maxKeysPerOperatorEA;
    address elRewardsStealingReporter;
    // CSParameters
    uint256 keyRemovalCharge;
    uint256 elRewardsStealingAdditionalFine;
    uint256 avgPerfLeewayBP;
    uint256 rewardShareBP;
    uint256 strikesLifetimeFrames;
    uint256 strikesThreshold;
<<<<<<< HEAD
    uint256 queueLowestPriority;
    uint256 defaultQueuePriority;
    uint256 defaultQueueMaxDeposits;
=======
    uint256 priorityQueueLimit;
    uint256 badPerformancePenalty;
    uint256 attestationsWeight;
    uint256 blocksWeight;
    uint256 syncWeight;
>>>>>>> 7018f05a
    // VettedGate
    bytes32 vettedGateTreeRoot;
    uint256[] vettedGateBondCurve;
    // GateSeal
    address gateSealFactory;
    address sealingCommittee;
    uint256 sealDuration;
    uint256 sealExpiryTimestamp;
    // Testnet stuff
    address secondAdminAddress;
}

abstract contract DeployBase is Script {
    string internal gitRef;
    DeployParams internal config;
    string internal artifactDir;
    string internal chainName;
    uint256 internal chainId;
    ILidoLocator internal locator;

    address internal deployer;
    uint256 internal pk;
    CSModule public csm;
    CSAccounting public accounting;
    CSFeeOracle public oracle;
    CSFeeDistributor public feeDistributor;
    CSStrikes public strikes;
    CSVerifier public verifier;
    PermissionlessGate public permissionlessGate;
    VettedGate public vettedGate;
    HashConsensus public hashConsensus;
    CSParametersRegistry public parametersRegistry;

    error ChainIdMismatch(uint256 actual, uint256 expected);
    error HashConsensusMismatch();
    error IsNotReadyForDeployment();
    error CannotBeUsedInMainnet();

    constructor(string memory _chainName, uint256 _chainId) {
        chainName = _chainName;
        chainId = _chainId;
    }

    function _setUp() internal {
        vm.label(config.aragonAgent, "ARAGON_AGENT_ADDRESS");
        vm.label(config.lidoLocatorAddress, "LIDO_LOCATOR");
        vm.label(config.easyTrackEVMScriptExecutor, "EVM_SCRIPT_EXECUTOR");
        locator = ILidoLocator(config.lidoLocatorAddress);
    }

    function run(string memory _gitRef) external virtual {
        gitRef = _gitRef;
        if (chainId != block.chainid) {
            revert ChainIdMismatch({
                actual: block.chainid,
                expected: chainId
            });
        }
        HashConsensus accountingConsensus = HashConsensus(
            BaseOracle(locator.accountingOracle()).getConsensusContract()
        );
        (address[] memory members, ) = accountingConsensus.getMembers();
        uint256 quorum = accountingConsensus.getQuorum();
        if (block.chainid == 1) {
            if (
                keccak256(abi.encode(config.oracleMembers)) !=
                keccak256(abi.encode(members)) ||
                config.hashConsensusQuorum != quorum
            ) {
                revert HashConsensusMismatch();
            }
        }
        artifactDir = vm.envOr("ARTIFACTS_DIR", string("./artifacts/local/"));
        pk = vm.envUint("DEPLOYER_PRIVATE_KEY");
        deployer = vm.addr(pk);
        vm.label(deployer, "DEPLOYER");

        vm.startBroadcast(pk);
        {
            CSParametersRegistry parametersRegistryImpl = new CSParametersRegistry(
                    config.queueLowestPriority
                );
            parametersRegistry = CSParametersRegistry(
                _deployProxy(config.proxyAdmin, address(parametersRegistryImpl))
            );

            CSModule csmImpl = new CSModule({
                moduleType: config.moduleType,
                minSlashingPenaltyQuotient: config.minSlashingPenaltyQuotient,
                maxKeysPerOperatorEA: config.maxKeysPerOperatorEA,
                lidoLocator: config.lidoLocatorAddress,
                parametersRegistry: address(parametersRegistry)
            });
            csm = CSModule(_deployProxy(config.proxyAdmin, address(csmImpl)));

            CSAccounting accountingImpl = new CSAccounting({
                lidoLocator: config.lidoLocatorAddress,
                communityStakingModule: address(csm),
                maxCurveLength: config.maxCurveLength,
                minBondLockPeriod: config.minBondLockPeriod,
                maxBondLockPeriod: config.maxBondLockPeriod
            });
            accounting = CSAccounting(
                _deployProxy(config.proxyAdmin, address(accountingImpl))
            );

            CSFeeOracle oracleImpl = new CSFeeOracle({
                secondsPerSlot: config.secondsPerSlot,
                genesisTime: config.clGenesisTime
            });
            oracle = CSFeeOracle(
                _deployProxy(config.proxyAdmin, address(oracleImpl))
            );

            CSFeeDistributor feeDistributorImpl = new CSFeeDistributor({
                stETH: locator.lido(),
                accounting: address(accounting),
                oracle: address(oracle),
                rebateRecipient: config.aragonAgent
            });
            feeDistributor = CSFeeDistributor(
                _deployProxy(config.proxyAdmin, address(feeDistributorImpl))
            );

            CSStrikes strikesImpl = new CSStrikes(
                address(csm),
                address(oracle)
            );
            strikes = CSStrikes(
                _deployProxy(config.proxyAdmin, address(strikesImpl))
            );

            verifier = new CSVerifier({
                withdrawalAddress: locator.withdrawalVault(),
                module: address(csm),
                slotsPerEpoch: uint64(config.slotsPerEpoch),
                gindices: ICSVerifier.GIndices({
                    gIFirstWithdrawalPrev: config.gIFirstWithdrawal,
                    gIFirstWithdrawalCurr: config.gIFirstWithdrawal,
                    gIFirstValidatorPrev: config.gIFirstValidator,
                    gIFirstValidatorCurr: config.gIFirstValidator,
                    gIHistoricalSummariesPrev: config.gIHistoricalSummaries,
                    gIHistoricalSummariesCurr: config.gIHistoricalSummaries
                }),
                firstSupportedSlot: Slot.wrap(
                    uint64(config.verifierSupportedEpoch * config.slotsPerEpoch)
                ),
                pivotSlot: Slot.wrap(
                    uint64(config.verifierSupportedEpoch * config.slotsPerEpoch)
                ),
                admin: deployer
            });

            parametersRegistry.initialize({
                admin: deployer,
                data: ICSParametersRegistry.InitializationData({
                    keyRemovalCharge: config.keyRemovalCharge,
                    elRewardsStealingAdditionalFine: config
                        .elRewardsStealingAdditionalFine,
                    rewardShare: config.rewardShareBP,
                    performanceLeeway: config.avgPerfLeewayBP,
                    strikesLifetime: config.strikesLifetimeFrames,
                    strikesThreshold: config.strikesThreshold,
<<<<<<< HEAD
                    defaultQueuePriority: config.defaultQueuePriority,
                    defaultQueueMaxDeposits: config.defaultQueueMaxDeposits
=======
                    badPerformancePenalty: config.badPerformancePenalty,
                    attestationsWeight: config.attestationsWeight,
                    blocksWeight: config.blocksWeight,
                    syncWeight: config.syncWeight
>>>>>>> 7018f05a
                })
            });

            accounting.initialize({
                bondCurve: config.bondCurve,
                admin: deployer,
                _feeDistributor: address(feeDistributor),
                bondLockPeriod: config.bondLockPeriod,
                _chargePenaltyRecipient: config.chargePenaltyRecipient
            });

            accounting.grantRole(
                accounting.MANAGE_BOND_CURVES_ROLE(),
                address(deployer)
            );
            uint256 identifiedSolosCurve = accounting.addBondCurve(
                config.vettedGateBondCurve
            );
            accounting.revokeRole(
                accounting.MANAGE_BOND_CURVES_ROLE(),
                address(deployer)
            );

            csm.initialize({
                _accounting: address(accounting),
                admin: deployer
            });
            permissionlessGate = new PermissionlessGate(address(csm));
            vettedGate = new VettedGate({
                _treeRoot: config.vettedGateTreeRoot,
                curveId: identifiedSolosCurve,
                csm: address(csm),
                admin: deployer
            });

            feeDistributor.initialize({ admin: address(deployer) });

            hashConsensus = new HashConsensus({
                slotsPerEpoch: config.slotsPerEpoch,
                secondsPerSlot: config.secondsPerSlot,
                genesisTime: config.clGenesisTime,
                epochsPerFrame: config.oracleReportEpochsPerFrame,
                fastLaneLengthSlots: config.fastLaneLengthSlots,
                admin: address(deployer),
                reportProcessor: address(oracle)
            });
            hashConsensus.grantRole(
                hashConsensus.MANAGE_MEMBERS_AND_QUORUM_ROLE(),
                address(deployer)
            );
            for (uint256 i = 0; i < config.oracleMembers.length; i++) {
                hashConsensus.addMember(
                    config.oracleMembers[i],
                    config.hashConsensusQuorum
                );
            }
            hashConsensus.revokeRole(
                hashConsensus.MANAGE_MEMBERS_AND_QUORUM_ROLE(),
                address(deployer)
            );

            oracle.initialize({
                admin: address(deployer),
                feeDistributorContract: address(feeDistributor),
                strikesContract: address(strikes),
                consensusContract: address(hashConsensus),
                consensusVersion: config.consensusVersion
            });

            address[] memory sealables = new address[](5);
            sealables[0] = address(csm);
            sealables[1] = address(accounting);
            sealables[2] = address(oracle);
            sealables[3] = address(verifier);
            sealables[4] = address(vettedGate);
            address gateSeal = _deployGateSeal(sealables);

            csm.grantRole(csm.PAUSE_ROLE(), gateSeal);
            oracle.grantRole(oracle.PAUSE_ROLE(), gateSeal);
            accounting.grantRole(accounting.PAUSE_ROLE(), gateSeal);
            verifier.grantRole(verifier.PAUSE_ROLE(), gateSeal);
            vettedGate.grantRole(vettedGate.PAUSE_ROLE(), gateSeal);
            accounting.grantRole(
                accounting.RESET_BOND_CURVE_ROLE(),
                config.setResetBondCurveAddress
            );

            csm.grantRole(
                csm.CREATE_NODE_OPERATOR_ROLE(),
                address(permissionlessGate)
            );
            csm.grantRole(csm.CREATE_NODE_OPERATOR_ROLE(), address(vettedGate));
            csm.grantRole(csm.SET_BOND_CURVE_ROLE(), address(vettedGate));
            csm.grantRole(
                csm.SET_BOND_CURVE_ROLE(),
                address(config.setResetBondCurveAddress)
            );
            csm.grantRole(
                csm.REPORT_EL_REWARDS_STEALING_PENALTY_ROLE(),
                config.elRewardsStealingReporter
            );
            csm.grantRole(
                csm.SETTLE_EL_REWARDS_STEALING_PENALTY_ROLE(),
                config.easyTrackEVMScriptExecutor
            );

            csm.grantRole(csm.VERIFIER_ROLE(), address(verifier));
            csm.grantRole(csm.BAD_PERFORMER_EJECTOR_ROLE(), address(strikes));

            if (config.secondAdminAddress != address(0)) {
                _grantSecondAdmins();
            }

            csm.grantRole(csm.DEFAULT_ADMIN_ROLE(), config.aragonAgent);
            csm.revokeRole(csm.DEFAULT_ADMIN_ROLE(), deployer);

            parametersRegistry.grantRole(
                parametersRegistry.DEFAULT_ADMIN_ROLE(),
                config.aragonAgent
            );
            parametersRegistry.revokeRole(
                parametersRegistry.DEFAULT_ADMIN_ROLE(),
                deployer
            );

            vettedGate.grantRole(
                vettedGate.DEFAULT_ADMIN_ROLE(),
                config.aragonAgent
            );
            vettedGate.revokeRole(vettedGate.DEFAULT_ADMIN_ROLE(), deployer);

            verifier.grantRole(
                verifier.DEFAULT_ADMIN_ROLE(),
                config.aragonAgent
            );
            verifier.revokeRole(verifier.DEFAULT_ADMIN_ROLE(), deployer);

            accounting.grantRole(
                accounting.DEFAULT_ADMIN_ROLE(),
                config.aragonAgent
            );
            accounting.revokeRole(accounting.DEFAULT_ADMIN_ROLE(), deployer);

            hashConsensus.grantRole(
                hashConsensus.DEFAULT_ADMIN_ROLE(),
                config.aragonAgent
            );
            hashConsensus.revokeRole(
                hashConsensus.DEFAULT_ADMIN_ROLE(),
                deployer
            );

            oracle.grantRole(oracle.DEFAULT_ADMIN_ROLE(), config.aragonAgent);
            oracle.revokeRole(oracle.DEFAULT_ADMIN_ROLE(), deployer);

            feeDistributor.grantRole(
                feeDistributor.DEFAULT_ADMIN_ROLE(),
                config.aragonAgent
            );
            feeDistributor.revokeRole(
                feeDistributor.DEFAULT_ADMIN_ROLE(),
                deployer
            );

            JsonObj memory deployJson = Json.newObj();
            deployJson.set("ChainId", chainId);
            deployJson.set("PermissionlessGate", address(permissionlessGate));
            deployJson.set("VettedGate", address(vettedGate));
            deployJson.set("CSParametersRegistry", address(parametersRegistry));
            deployJson.set("CSModule", address(csm));
            deployJson.set("CSAccounting", address(accounting));
            deployJson.set("CSFeeOracle", address(oracle));
            deployJson.set("CSFeeDistributor", address(feeDistributor));
            deployJson.set("CSStrikes", address(strikes));
            deployJson.set("HashConsensus", address(hashConsensus));
            deployJson.set("CSVerifier", address(verifier));
            deployJson.set("LidoLocator", config.lidoLocatorAddress);
            deployJson.set("GateSeal", gateSeal);
            deployJson.set("DeployParams", abi.encode(config));
            deployJson.set("git-ref", gitRef);
            vm.writeJson(deployJson.str, _deployJsonFilename());
        }

        vm.stopBroadcast();
    }

    function _deployProxy(
        address admin,
        address implementation
    ) internal returns (address) {
        OssifiableProxy proxy = new OssifiableProxy({
            implementation_: implementation,
            data_: new bytes(0),
            admin_: admin
        });

        return address(proxy);
    }

    function _deployGateSeal(
        address[] memory sealables
    ) internal returns (address) {
        IGateSealFactory gateSealFactory = IGateSealFactory(
            config.gateSealFactory
        );

        address committee = config.sealingCommittee == address(0)
            ? deployer
            : config.sealingCommittee;

        vm.recordLogs();
        gateSealFactory.create_gate_seal({
            sealingCommittee: committee,
            sealDurationSeconds: config.sealDuration,
            sealables: sealables,
            expiryTimestamp: config.sealExpiryTimestamp
        });
        VmSafe.Log[] memory entries = vm.getRecordedLogs();
        return abi.decode(entries[0].data, (address));
    }

    function _deployJsonFilename() internal view returns (string memory) {
        return
            string(
                abi.encodePacked(artifactDir, "deploy-", chainName, ".json")
            );
    }

    function _grantSecondAdmins() internal {
        if (keccak256(abi.encodePacked(chainName)) == keccak256("mainnet")) {
            revert CannotBeUsedInMainnet();
        }
        csm.grantRole(csm.DEFAULT_ADMIN_ROLE(), config.secondAdminAddress);
        accounting.grantRole(
            csm.DEFAULT_ADMIN_ROLE(),
            config.secondAdminAddress
        );
        oracle.grantRole(
            oracle.DEFAULT_ADMIN_ROLE(),
            config.secondAdminAddress
        );
        feeDistributor.grantRole(
            feeDistributor.DEFAULT_ADMIN_ROLE(),
            config.secondAdminAddress
        );
        hashConsensus.grantRole(
            hashConsensus.DEFAULT_ADMIN_ROLE(),
            config.secondAdminAddress
        );
    }
}<|MERGE_RESOLUTION|>--- conflicted
+++ resolved
@@ -116,17 +116,13 @@
     uint256 rewardShareBP;
     uint256 strikesLifetimeFrames;
     uint256 strikesThreshold;
-<<<<<<< HEAD
     uint256 queueLowestPriority;
     uint256 defaultQueuePriority;
     uint256 defaultQueueMaxDeposits;
-=======
-    uint256 priorityQueueLimit;
     uint256 badPerformancePenalty;
     uint256 attestationsWeight;
     uint256 blocksWeight;
     uint256 syncWeight;
->>>>>>> 7018f05a
     // VettedGate
     bytes32 vettedGateTreeRoot;
     uint256[] vettedGateBondCurve;
@@ -290,15 +286,12 @@
                     performanceLeeway: config.avgPerfLeewayBP,
                     strikesLifetime: config.strikesLifetimeFrames,
                     strikesThreshold: config.strikesThreshold,
-<<<<<<< HEAD
                     defaultQueuePriority: config.defaultQueuePriority,
-                    defaultQueueMaxDeposits: config.defaultQueueMaxDeposits
-=======
+                    defaultQueueMaxDeposits: config.defaultQueueMaxDeposits,
                     badPerformancePenalty: config.badPerformancePenalty,
                     attestationsWeight: config.attestationsWeight,
                     blocksWeight: config.blocksWeight,
                     syncWeight: config.syncWeight
->>>>>>> 7018f05a
                 })
             });
 
