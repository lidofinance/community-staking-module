--- conflicted
+++ resolved
@@ -87,8 +87,7 @@
     bytes32 vettedGateTreeRoot;
     string vettedGateTreeCid;
     uint256[2][] vettedGateBondCurve;
-<<<<<<< HEAD
-    address referralSeasonsEnder;
+    address vettedGateManager;
     uint256 vettedGateKeyRemovalCharge;
     uint256 vettedGateELRewardsStealingAdditionalFine;
     uint256 vettedGateKeysLimit;
@@ -105,9 +104,6 @@
     uint256 vettedGateAllowedExitDelay;
     uint256 vettedGateExitDelayPenalty;
     uint256 vettedGateMaxWithdrawalRequestFee;
-=======
-    address vettedGateManager;
->>>>>>> a5429604
     // GateSeal
     address gateSealFactory;
     address sealingCommittee;
@@ -339,6 +335,12 @@
                     admin: deployer
                 })
             );
+
+            OssifiableProxy vettedGateProxy = OssifiableProxy(
+                payable(address(vettedGate))
+            );
+            vettedGateProxy.proxy__changeAdmin(config.proxyAdmin);
+
             parametersRegistry.setKeyRemovalCharge(
                 identifiedSolosCurve,
                 config.vettedGateKeyRemovalCharge
@@ -391,11 +393,6 @@
                 identifiedSolosCurve,
                 config.vettedGateMaxWithdrawalRequestFee
             );
-
-            OssifiableProxy vettedGateProxy = OssifiableProxy(
-                payable(address(vettedGate))
-            );
-            vettedGateProxy.proxy__changeAdmin(config.proxyAdmin);
 
             feeDistributor.initialize({
                 admin: address(deployer),
