// SPDX-FileCopyrightText: 2024 Lido <info@lido.fi>
// SPDX-License-Identifier: GPL-3.0

pragma solidity 0.8.24;

import "forge-std/Script.sol";

import { HashConsensus } from "../src/lib/base-oracle/HashConsensus.sol";
import { OssifiableProxy } from "../src/lib/proxy/OssifiableProxy.sol";
import { CSModule } from "../src/CSModule.sol";
import { CSAccounting } from "../src/CSAccounting.sol";
import { CSFeeDistributor } from "../src/CSFeeDistributor.sol";
import { CSFeeOracle } from "../src/CSFeeOracle.sol";
import { CSVerifier } from "../src/CSVerifier.sol";
import { PermissionlessGate } from "../src/PermissionlessGate.sol";
import { VettedGate } from "../src/VettedGate.sol";

import { ILidoLocator } from "../src/interfaces/ILidoLocator.sol";
import { IGateSealFactory } from "../src/interfaces/IGateSealFactory.sol";
import { BaseOracle } from "../src/lib/base-oracle/BaseOracle.sol";

import { JsonObj, Json } from "./utils/Json.sol";
import { GIndex } from "../src/lib/GIndex.sol";
import { Slot } from "../src/lib/Types.sol";

struct DeployParams {
    // Lido addresses
    address lidoLocatorAddress;
    address aragonAgent;
    address easyTrackEVMScriptExecutor;
    address proxyAdmin;
    // Oracle
    uint256 secondsPerSlot;
    uint256 slotsPerEpoch;
    uint256 clGenesisTime;
    uint256 oracleReportEpochsPerFrame;
    uint256 fastLaneLengthSlots;
    uint256 consensusVersion;
    uint256 avgPerfLeewayBP;
    address[] oracleMembers;
    uint256 hashConsensusQuorum;
    // Verifier
    GIndex gIHistoricalSummaries;
    GIndex gIFirstWithdrawal;
    GIndex gIFirstValidator;
    uint256 verifierSupportedEpoch;
    // Accounting
    uint256 maxCurveLength;
    uint256[] bondCurve;
    uint256 minBondLockPeriod;
    uint256 maxBondLockPeriod;
    uint256 bondLockPeriod;
    address setResetBondCurveAddress;
    address chargePenaltyRecipient;
    // Module
    bytes32 moduleType;
    uint256 minSlashingPenaltyQuotient;
    uint256 elRewardsStealingAdditionalFine;
    uint256 maxKeysPerOperatorEA;
    uint256 maxKeyRemovalCharge;
    uint256 keyRemovalCharge;
    address elRewardsStealingReporter;
    // VettedGate
    bytes32 vettedGateTreeRoot;
    uint256[] vettedGateBondCurve;
    // GateSeal
    address gateSealFactory;
    address sealingCommittee;
    uint256 sealDuration;
    uint256 sealExpiryTimestamp;
    // Testnet stuff
    address secondAdminAddress;
}

abstract contract DeployBase is Script {
    string internal gitRef;
    DeployParams internal config;
    string internal artifactDir;
    string internal chainName;
    uint256 internal chainId;
    ILidoLocator internal locator;

    address internal deployer;
    uint256 internal pk;
    CSModule public csm;
    CSAccounting public accounting;
    CSFeeOracle public oracle;
    CSFeeDistributor public feeDistributor;
    CSVerifier public verifier;
    PermissionlessGate public permissionlessGate;
    VettedGate public vettedGate;
    HashConsensus public hashConsensus;

    error ChainIdMismatch(uint256 actual, uint256 expected);
    error HashConsensusMismatch();
    error IsNotReadyForDeployment();
    error CannotBeUsedInMainnet();

    constructor(string memory _chainName, uint256 _chainId) {
        chainName = _chainName;
        chainId = _chainId;
    }

    function _setUp() internal {
        vm.label(config.aragonAgent, "ARAGON_AGENT_ADDRESS");
        vm.label(config.lidoLocatorAddress, "LIDO_LOCATOR");
        vm.label(config.easyTrackEVMScriptExecutor, "EVM_SCRIPT_EXECUTOR");
        locator = ILidoLocator(config.lidoLocatorAddress);
    }

    function run(string memory _gitRef) external virtual {
        gitRef = _gitRef;
        if (chainId != block.chainid) {
            revert ChainIdMismatch({
                actual: block.chainid,
                expected: chainId
            });
        }
        HashConsensus accountingConsensus = HashConsensus(
            BaseOracle(locator.accountingOracle()).getConsensusContract()
        );
        (address[] memory members, ) = accountingConsensus.getMembers();
        uint256 quorum = accountingConsensus.getQuorum();
        if (block.chainid == 1) {
            if (
                keccak256(abi.encode(config.oracleMembers)) !=
                keccak256(abi.encode(members)) ||
                config.hashConsensusQuorum != quorum
            ) {
                revert HashConsensusMismatch();
            }
        }
        artifactDir = vm.envOr("ARTIFACTS_DIR", string("./artifacts/local/"));
        pk = vm.envUint("DEPLOYER_PRIVATE_KEY");
        deployer = vm.addr(pk);
        vm.label(deployer, "DEPLOYER");

        vm.startBroadcast(pk);
        {
            CSModule csmImpl = new CSModule({
                moduleType: config.moduleType,
                minSlashingPenaltyQuotient: config.minSlashingPenaltyQuotient,
                elRewardsStealingAdditionalFine: config
                    .elRewardsStealingAdditionalFine,
                maxKeysPerOperatorEA: config.maxKeysPerOperatorEA,
                maxKeyRemovalCharge: config.maxKeyRemovalCharge,
                lidoLocator: config.lidoLocatorAddress
            });
            csm = CSModule(_deployProxy(config.proxyAdmin, address(csmImpl)));

            CSAccounting accountingImpl = new CSAccounting({
                lidoLocator: config.lidoLocatorAddress,
                communityStakingModule: address(csm),
                maxCurveLength: config.maxCurveLength,
                minBondLockPeriod: config.minBondLockPeriod,
                maxBondLockPeriod: config.maxBondLockPeriod
            });
            accounting = CSAccounting(
                _deployProxy(config.proxyAdmin, address(accountingImpl))
            );

            CSFeeOracle oracleImpl = new CSFeeOracle({
                secondsPerSlot: config.secondsPerSlot,
                genesisTime: config.clGenesisTime
            });
            oracle = CSFeeOracle(
                _deployProxy(config.proxyAdmin, address(oracleImpl))
            );

            CSFeeDistributor feeDistributorImpl = new CSFeeDistributor({
                stETH: locator.lido(),
                accounting: address(accounting),
                oracle: address(oracle)
            });
            feeDistributor = CSFeeDistributor(
                _deployProxy(config.proxyAdmin, address(feeDistributorImpl))
            );

            verifier = new CSVerifier({
                withdrawalAddress: locator.withdrawalVault(),
                module: address(csm),
                slotsPerEpoch: uint64(config.slotsPerEpoch),
                gIFirstWithdrawalPrev: config.gIFirstWithdrawal,
                gIFirstWithdrawalCurr: config.gIFirstWithdrawal,
                gIFirstValidatorPrev: config.gIFirstValidator,
                gIFirstValidatorCurr: config.gIFirstValidator,
                gIHistoricalSummariesPrev: config.gIHistoricalSummaries,
                gIHistoricalSummariesCurr: config.gIHistoricalSummaries,
                firstSupportedSlot: Slot.wrap(
                    uint64(config.verifierSupportedEpoch * config.slotsPerEpoch)
                ),
                pivotSlot: Slot.wrap(
                    uint64(config.verifierSupportedEpoch * config.slotsPerEpoch)
                ),
                admin: deployer
            });

            accounting.initialize({
                bondCurve: config.bondCurve,
                admin: deployer,
                _feeDistributor: address(feeDistributor),
                bondLockPeriod: config.bondLockPeriod,
                _chargePenaltyRecipient: config.chargePenaltyRecipient
            });

            accounting.grantRole(
                accounting.MANAGE_BOND_CURVES_ROLE(),
                address(deployer)
            );
            uint256 identifiedSolosCurve = accounting.addBondCurve(
                config.vettedGateBondCurve
            );
            accounting.revokeRole(
                accounting.MANAGE_BOND_CURVES_ROLE(),
                address(deployer)
            );

            csm.initialize({
                _accounting: address(accounting),
                _keyRemovalCharge: config.keyRemovalCharge,
                admin: deployer
            });
            permissionlessGate = new PermissionlessGate(address(csm));
            vettedGate = new VettedGate({
                _treeRoot: config.vettedGateTreeRoot,
                curveId: identifiedSolosCurve,
                csm: address(csm),
                admin: config.aragonAgent
            });

            feeDistributor.initialize({ admin: address(deployer) });

            hashConsensus = new HashConsensus({
                slotsPerEpoch: config.slotsPerEpoch,
                secondsPerSlot: config.secondsPerSlot,
                genesisTime: config.clGenesisTime,
                epochsPerFrame: config.oracleReportEpochsPerFrame,
                fastLaneLengthSlots: config.fastLaneLengthSlots,
                admin: address(deployer),
                reportProcessor: address(oracle)
            });
            hashConsensus.grantRole(
                hashConsensus.MANAGE_MEMBERS_AND_QUORUM_ROLE(),
                address(deployer)
            );
            for (uint256 i = 0; i < config.oracleMembers.length; i++) {
                hashConsensus.addMember(
                    config.oracleMembers[i],
                    config.hashConsensusQuorum
                );
            }
            hashConsensus.revokeRole(
                hashConsensus.MANAGE_MEMBERS_AND_QUORUM_ROLE(),
                address(deployer)
            );

            oracle.initialize({
                admin: address(deployer),
                feeDistributorContract: address(feeDistributor),
                consensusContract: address(hashConsensus),
                consensusVersion: config.consensusVersion,
                _avgPerfLeewayBP: config.avgPerfLeewayBP
            });

<<<<<<< HEAD
            address[] memory sealables = new address[](3);
            sealables[0] = address(csm);
            sealables[1] = address(accounting);
            sealables[2] = address(oracle);
=======
            address[] memory sealables = new address[](4);
            sealables[0] = address(csm);
            sealables[1] = address(accounting);
            sealables[2] = address(oracle);
            sealables[3] = address(verifier);
>>>>>>> 9f812b3e
            address gateSeal = _deployGateSeal(sealables);

            csm.grantRole(csm.PAUSE_ROLE(), gateSeal);
            oracle.grantRole(oracle.PAUSE_ROLE(), gateSeal);
            accounting.grantRole(accounting.PAUSE_ROLE(), gateSeal);
            verifier.grantRole(verifier.PAUSE_ROLE(), gateSeal);

            accounting.grantRole(
                accounting.RESET_BOND_CURVE_ROLE(),
                config.setResetBondCurveAddress
            );

            csm.grantRole(
                csm.CREATE_NODE_OPERATOR_ROLE(),
                address(permissionlessGate)
            );
            csm.grantRole(csm.CREATE_NODE_OPERATOR_ROLE(), address(vettedGate));
            csm.grantRole(csm.SET_BOND_CURVE_ROLE(), address(vettedGate));
            csm.grantRole(
                csm.REPORT_EL_REWARDS_STEALING_PENALTY_ROLE(),
                config.elRewardsStealingReporter
            );
            csm.grantRole(
                csm.SETTLE_EL_REWARDS_STEALING_PENALTY_ROLE(),
                config.easyTrackEVMScriptExecutor
            );

            csm.grantRole(csm.VERIFIER_ROLE(), address(verifier));

            if (config.secondAdminAddress != address(0)) {
                _grantSecondAdmins();
            }

            csm.grantRole(csm.DEFAULT_ADMIN_ROLE(), config.aragonAgent);
            csm.revokeRole(csm.DEFAULT_ADMIN_ROLE(), deployer);

            verifier.grantRole(
                verifier.DEFAULT_ADMIN_ROLE(),
                config.aragonAgent
            );
            verifier.revokeRole(verifier.DEFAULT_ADMIN_ROLE(), deployer);

            accounting.grantRole(
                accounting.DEFAULT_ADMIN_ROLE(),
                config.aragonAgent
            );
            accounting.revokeRole(accounting.DEFAULT_ADMIN_ROLE(), deployer);

            hashConsensus.grantRole(
                hashConsensus.DEFAULT_ADMIN_ROLE(),
                config.aragonAgent
            );
            hashConsensus.revokeRole(
                hashConsensus.DEFAULT_ADMIN_ROLE(),
                deployer
            );

            oracle.grantRole(oracle.DEFAULT_ADMIN_ROLE(), config.aragonAgent);
            oracle.revokeRole(oracle.DEFAULT_ADMIN_ROLE(), deployer);

            feeDistributor.grantRole(
                feeDistributor.DEFAULT_ADMIN_ROLE(),
                config.aragonAgent
            );
            feeDistributor.revokeRole(
                feeDistributor.DEFAULT_ADMIN_ROLE(),
                deployer
            );

            JsonObj memory deployJson = Json.newObj();
            deployJson.set("ChainId", chainId);
            deployJson.set("PermissionlessGate", address(permissionlessGate));
            deployJson.set("VettedGate", address(vettedGate));
            deployJson.set("CSModule", address(csm));
            deployJson.set("CSAccounting", address(accounting));
            deployJson.set("CSFeeOracle", address(oracle));
            deployJson.set("CSFeeDistributor", address(feeDistributor));
            deployJson.set("HashConsensus", address(hashConsensus));
            deployJson.set("CSVerifier", address(verifier));
            deployJson.set("LidoLocator", config.lidoLocatorAddress);
            deployJson.set("GateSeal", gateSeal);
            deployJson.set("DeployParams", abi.encode(config));
            deployJson.set("git-ref", gitRef);
            vm.writeJson(deployJson.str, _deployJsonFilename());
        }

        vm.stopBroadcast();
    }

    function _deployProxy(
        address admin,
        address implementation
    ) internal returns (address) {
        OssifiableProxy proxy = new OssifiableProxy({
            implementation_: implementation,
            data_: new bytes(0),
            admin_: admin
        });

        return address(proxy);
    }

    function _deployGateSeal(
        address[] memory sealables
    ) internal returns (address) {
        IGateSealFactory gateSealFactory = IGateSealFactory(
            config.gateSealFactory
        );

        address committee = config.sealingCommittee == address(0)
            ? deployer
            : config.sealingCommittee;

        vm.recordLogs();
        gateSealFactory.create_gate_seal({
            sealingCommittee: committee,
            sealDurationSeconds: config.sealDuration,
            sealables: sealables,
            expiryTimestamp: config.sealExpiryTimestamp
        });
        VmSafe.Log[] memory entries = vm.getRecordedLogs();
        return abi.decode(entries[0].data, (address));
    }

    function _deployJsonFilename() internal view returns (string memory) {
        return
            string(
                abi.encodePacked(artifactDir, "deploy-", chainName, ".json")
            );
    }

    function _grantSecondAdmins() internal {
        if (keccak256(abi.encodePacked(chainName)) == keccak256("mainnet")) {
            revert CannotBeUsedInMainnet();
        }
        csm.grantRole(csm.DEFAULT_ADMIN_ROLE(), config.secondAdminAddress);
        accounting.grantRole(
            csm.DEFAULT_ADMIN_ROLE(),
            config.secondAdminAddress
        );
        oracle.grantRole(
            oracle.DEFAULT_ADMIN_ROLE(),
            config.secondAdminAddress
        );
        feeDistributor.grantRole(
            feeDistributor.DEFAULT_ADMIN_ROLE(),
            config.secondAdminAddress
        );
        hashConsensus.grantRole(
            hashConsensus.DEFAULT_ADMIN_ROLE(),
            config.secondAdminAddress
        );
    }
}<|MERGE_RESOLUTION|>--- conflicted
+++ resolved
@@ -262,25 +262,17 @@
                 _avgPerfLeewayBP: config.avgPerfLeewayBP
             });
 
-<<<<<<< HEAD
-            address[] memory sealables = new address[](3);
-            sealables[0] = address(csm);
-            sealables[1] = address(accounting);
-            sealables[2] = address(oracle);
-=======
             address[] memory sealables = new address[](4);
             sealables[0] = address(csm);
             sealables[1] = address(accounting);
             sealables[2] = address(oracle);
             sealables[3] = address(verifier);
->>>>>>> 9f812b3e
             address gateSeal = _deployGateSeal(sealables);
 
             csm.grantRole(csm.PAUSE_ROLE(), gateSeal);
             oracle.grantRole(oracle.PAUSE_ROLE(), gateSeal);
             accounting.grantRole(accounting.PAUSE_ROLE(), gateSeal);
             verifier.grantRole(verifier.PAUSE_ROLE(), gateSeal);
-
             accounting.grantRole(
                 accounting.RESET_BOND_CURVE_ROLE(),
                 config.setResetBondCurveAddress
