--- conflicted
+++ resolved
@@ -74,17 +74,13 @@
         config.rewardShareBP = 10000;
         config.strikesLifetimeFrames = 6;
         config.strikesThreshold = 3;
-<<<<<<< HEAD
         config.queueLowestPriority = 5;
         config.defaultQueuePriority = 5;
         config.defaultQueueMaxDeposits = type(uint32).max;
-=======
-        config.priorityQueueLimit = 0;
         config.badPerformancePenalty = 0.1 ether; // TODO: to be reviewed
         config.attestationsWeight = 54; // https://eth2book.info/capella/part2/incentives/rewards/
         config.blocksWeight = 8; // https://eth2book.info/capella/part2/incentives/rewards/
         config.syncWeight = 2; // https://eth2book.info/capella/part2/incentives/rewards/
->>>>>>> 7018f05a
         // VettedGate
         config
             .vettedGateTreeRoot = 0x359e02c5c065c682839661c9bdfaf38db472629bf5f7a7e8f0261b31dc9332c2; // See the first value in artifacts/mainnet/early-adoption/merkle-tree.json
