// SPDX-FileCopyrightText: 2024 Lido <info@lido.fi>
// SPDX-License-Identifier: GPL-3.0

pragma solidity 0.8.24;

import "forge-std/Script.sol";
import { DeploymentFixtures } from "test/helpers/Fixtures.sol";
import { IStakingRouter } from "../../src/interfaces/IStakingRouter.sol";
import { OssifiableProxy } from "../../src/lib/proxy/OssifiableProxy.sol";
import { CSModule } from "../../src/CSModule.sol";
import { CSAccounting } from "../../src/CSAccounting.sol";
import { CSFeeOracle } from "../../src/CSFeeOracle.sol";
import { IBurner } from "../../src/interfaces/IBurner.sol";
import { ForkHelpersCommon } from "./Common.sol";

contract SimulateVote is Script, DeploymentFixtures, ForkHelpersCommon {
    function addModule() external {
        _setUp();

        IStakingRouter stakingRouter = IStakingRouter(locator.stakingRouter());
        IBurner burner = IBurner(locator.burner());

        address agent = stakingRouter.getRoleMember(
            stakingRouter.STAKING_MODULE_MANAGE_ROLE(),
            0
        );
        vm.label(agent, "agent");

        address csmAdmin = _prepareAdmin(address(csm));
        address burnerAdmin = _prepareAdmin(address(burner));

        vm.startBroadcast(csmAdmin);
        csm.grantRole(csm.DEFAULT_ADMIN_ROLE(), agent);
        hashConsensus.grantRole(hashConsensus.DEFAULT_ADMIN_ROLE(), agent);
        vm.stopBroadcast();

        vm.startBroadcast(burnerAdmin);
        burner.grantRole(burner.DEFAULT_ADMIN_ROLE(), agent);
        vm.stopBroadcast();

        vm.startBroadcast(agent);

        // 1. Add CommunityStaking module
        stakingRouter.addStakingModule({
            _name: "community-staking-v1",
            _stakingModuleAddress: address(csm),
            _stakeShareLimit: 2000, // 20%
            _priorityExitShareThreshold: 2500, // 25%
            _stakingModuleFee: 800, // 8%
            _treasuryFee: 200, // 2%
            _maxDepositsPerBlock: 30,
            _minDepositBlockDistance: 25
        });
        // 2. burner role
        burner.grantRole(
            burner.REQUEST_BURN_SHARES_ROLE(),
            address(accounting)
        );
        // 3. Grant resume to agent
        csm.grantRole(csm.RESUME_ROLE(), agent);
        // 4. Resume CSM
        csm.resume();
        // 5. Revoke resume
        csm.revokeRole(csm.RESUME_ROLE(), agent);
        // 6. Update initial epoch
        hashConsensus.updateInitialEpoch(47480);
    }

    function upgrade() external {
        Env memory env = envVars();
        string memory deploymentConfigContent = vm.readFile(env.DEPLOY_CONFIG);
        DeploymentConfig memory deploymentConfig = parseDeploymentConfig(
            deploymentConfigContent
        );
        string memory upgradeConfigContent = vm.readFile(env.UPGRADE_CONFIG);
        UpgradeConfig memory upgradeConfig = parseUpgradeConfig(
            upgradeConfigContent
        );
        OssifiableProxy csmProxy = OssifiableProxy(
            payable(deploymentConfig.csm)
        );
        vm.broadcast(_prepareProxyAdmin(address(csmProxy)));
        csmProxy.proxy__upgradeTo(upgradeConfig.csmImpl);

        OssifiableProxy accountingProxy = OssifiableProxy(
            payable(deploymentConfig.accounting)
        );
        vm.broadcast(_prepareProxyAdmin(address(accountingProxy)));
        accountingProxy.proxy__upgradeTo(upgradeConfig.accountingImpl);

        OssifiableProxy oracleProxy = OssifiableProxy(
            payable(deploymentConfig.oracle)
        );
        vm.broadcast(_prepareProxyAdmin(address(oracleProxy)));
        oracleProxy.proxy__upgradeTo(upgradeConfig.oracleImpl);

        OssifiableProxy feeDistributorProxy = OssifiableProxy(
            payable(deploymentConfig.feeDistributor)
        );
        vm.broadcast(_prepareProxyAdmin(address(feeDistributorProxy)));
        feeDistributorProxy.proxy__upgradeTo(upgradeConfig.feeDistributorImpl);

        address admin = _prepareAdmin(deploymentConfig.csm);
        csm = CSModule(deploymentConfig.csm);
        accounting = CSAccounting(deploymentConfig.accounting);
        oracle = CSFeeOracle(deploymentConfig.oracle);

        vm.startBroadcast(admin);

        accounting.revokeRole(accounting.SET_BOND_CURVE_ROLE(), address(csm));
        accounting.revokeRole(
            accounting.SET_BOND_CURVE_ROLE(),
            accounting.getRoleMember(accounting.SET_BOND_CURVE_ROLE(), 0)
        );
        csm.grantRole(
            csm.CREATE_NODE_OPERATOR_ROLE(),
            upgradeConfig.permissionlessGate
        );
        csm.grantRole(
            csm.CREATE_NODE_OPERATOR_ROLE(),
            upgradeConfig.vettedGate
        );
        csm.grantRole(csm.SET_BOND_CURVE_ROLE(), upgradeConfig.vettedGate);

        csm.revokeRole(csm.VERIFIER_ROLE(), address(deploymentConfig.verifier));
        csm.grantRole(csm.VERIFIER_ROLE(), address(upgradeConfig.verifier));

<<<<<<< HEAD
=======
        csm.revokeRole(csm.PAUSE_ROLE(), address(deploymentConfig.gateSeal));
        accounting.revokeRole(
            accounting.PAUSE_ROLE(),
            address(deploymentConfig.gateSeal)
        );
        oracle.revokeRole(
            oracle.PAUSE_ROLE(),
            address(deploymentConfig.gateSeal)
        );

        csm.grantRole(csm.PAUSE_ROLE(), address(upgradeConfig.gateSeal));
        accounting.grantRole(
            accounting.PAUSE_ROLE(),
            address(upgradeConfig.gateSeal)
        );
        oracle.grantRole(oracle.PAUSE_ROLE(), address(upgradeConfig.gateSeal));
>>>>>>> 9f812b3e
        vm.stopBroadcast();
    }
}<|MERGE_RESOLUTION|>--- conflicted
+++ resolved
@@ -125,8 +125,6 @@
         csm.revokeRole(csm.VERIFIER_ROLE(), address(deploymentConfig.verifier));
         csm.grantRole(csm.VERIFIER_ROLE(), address(upgradeConfig.verifier));
 
-<<<<<<< HEAD
-=======
         csm.revokeRole(csm.PAUSE_ROLE(), address(deploymentConfig.gateSeal));
         accounting.revokeRole(
             accounting.PAUSE_ROLE(),
@@ -143,7 +141,6 @@
             address(upgradeConfig.gateSeal)
         );
         oracle.grantRole(oracle.PAUSE_ROLE(), address(upgradeConfig.gateSeal));
->>>>>>> 9f812b3e
         vm.stopBroadcast();
     }
 }