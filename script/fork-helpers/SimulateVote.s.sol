--- conflicted
+++ resolved
@@ -86,7 +86,7 @@
         DeployParams memory deployParams = parseDeployParams(env.DEPLOY_CONFIG);
         uint256[2][][] memory bondCurves = new uint256[2][][](2);
         bondCurves[0] = deployParams.bondCurve;
-        bondCurves[1] = deployParams.vettedGateBondCurve;
+        bondCurves[1] = deployParams.identifiedCommunityStakersGateBondCurve;
 
         DeployParams memory deployParams = parseDeployParams(env.DEPLOY_CONFIG);
 
@@ -111,12 +111,7 @@
         {
             accountingProxy.proxy__upgradeTo(deploymentConfig.accountingImpl);
             CSAccounting(deploymentConfig.accounting).finalizeUpgradeV2(
-<<<<<<< HEAD
-                deployParams.bondCurve,
-                deployParams.identifiedCommunityStakersGateBondCurve
-=======
                 bondCurves
->>>>>>> c8d21b15
             );
         }
         vm.stopBroadcast();
