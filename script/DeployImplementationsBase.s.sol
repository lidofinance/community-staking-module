--- conflicted
+++ resolved
@@ -59,15 +59,12 @@
                     performanceLeeway: config.avgPerfLeewayBP,
                     strikesLifetime: config.strikesLifetimeFrames,
                     strikesThreshold: config.strikesThreshold,
-<<<<<<< HEAD
                     defaultQueuePriority: config.defaultQueuePriority,
-                    defaultQueueMaxDeposits: config.defaultQueueMaxDeposits
-=======
+                    defaultQueueMaxDeposits: config.defaultQueueMaxDeposits,
                     badPerformancePenalty: config.badPerformancePenalty,
                     attestationsWeight: config.attestationsWeight,
                     blocksWeight: config.blocksWeight,
                     syncWeight: config.syncWeight
->>>>>>> 7018f05a
                 })
             });
 
