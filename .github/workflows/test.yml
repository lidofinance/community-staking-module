--- conflicted
+++ resolved
@@ -70,38 +70,5 @@
           forge test -vvv
         env:
           RPC_URL: ${{ secrets.RPC_URL }}
-<<<<<<< HEAD
           LIDO_LOCATOR_ADDRESS: "0xC1d0b3DE6792Bf6b4b37EccdcC24e45978Cfd2Eb"
-          WSTETH_ADDRESS: "0x7f39c581f595b53c5cb19bd0b3f8da6c935e2ca0"
-
-  hardhat:
-    name: Hardhat project
-    runs-on: ubuntu-latest
-    steps:
-      - uses: actions/checkout@v3
-        with:
-          submodules: recursive
-          persist-credentials: false
-
-      - name: Install node
-        uses: actions/setup-node@v3
-        with:
-          node-version-file: ".nvmrc"
-          cache: yarn
-          cache-dependency-path: "**/yarn.lock"
-
-      - name: Install Node dependencies
-        run: yarn install --immutable
-
-      - name: Install Foundry
-        uses: foundry-rs/foundry-toolchain@v1
-        with:
-          version: nightly
-
-      - name: Run Hardhat tests
-        run: yarn test
-        env:
-          RPC_URL: ${{ secrets.RPC_URL }}
-=======
-          LIDO_LOCATOR_ADDRESS: "0xC1d0b3DE6792Bf6b4b37EccdcC24e45978Cfd2Eb"
->>>>>>> 9c5dc43e
+          WSTETH_ADDRESS: "0x7f39c581f595b53c5cb19bd0b3f8da6c935e2ca0"